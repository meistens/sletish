# Sletish

A Telegram bot that helps you track and manage your anime watching list. Search for anime and keep track of what you're watching, what you've completed, and what you want to watch next.

## What it does

Sletish connects to your Telegram and lets you build your personal anime database. Search for any anime using data from MyAnimeList, add shows to your list, and organize them by status. No more forgetting what episode you were on or losing track of shows you wanted to watch.

## Try it now

Find the bot on Telegram: [https://t.me/zzMarsButlerBot](https://t.me/zzMarsButlerBot)

Send `/start` to begin using the bot.

## How to use

**Search for anime**
```
/search Naruto
```
Get detailed information about any anime including ratings, episode count, and synopsis.

**Add anime to your list**
```
/add 16498 watching
```
Use the anime ID from search results and set your status.

**View your list**
```
/list
/list completed
```
See all your anime or filter by status.

**Update status**
```
/update 16498 completed
```
Mark shows as completed, on hold, dropped, or move them to your watchlist.

**Check your profile**
```
/profile
```
See your watching statistics and account information.

## Status options

- **watching** - Currently watching this anime
- **completed** - Finished watching
- **watchlist** - Planning to watch
- **on_hold** - Paused for now
- **dropped** - Stopped watching

## Current version

This is the initial version focused on core functionality. Future updates will include more interactive features and enhanced navigation.

## Questions or issues

<<<<<<< HEAD
If you encounter any problems or have suggestions, feel free to open an issue in this repository.
=======
If you encounter any problems or have suggestions, share suggestions, but issues... it's still a work in progress
>>>>>>> a090f14d
<|MERGE_RESOLUTION|>--- conflicted
+++ resolved
@@ -58,9 +58,4 @@
 This is the initial version focused on core functionality. Future updates will include more interactive features and enhanced navigation.
 
 ## Questions or issues
-
-<<<<<<< HEAD
-If you encounter any problems or have suggestions, feel free to open an issue in this repository.
-=======
-If you encounter any problems or have suggestions, share suggestions, but issues... it's still a work in progress
->>>>>>> a090f14d
+If you encounter any problems or have suggestions, share suggestions, but issues... it's still a work in progress