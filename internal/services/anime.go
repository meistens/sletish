package services

import (
	"context"
	"encoding/json"
	"fmt"
	"io"
	"net/http"
	"net/url"
	"sletish/internal/models"
	"strconv"
	"strings"
	"time"

	"github.com/redis/go-redis/v9"
	"github.com/sirupsen/logrus"
	"golang.org/x/time/rate"
)

const (
	jikanAPIURL        = "https://api.jikan.moe/v4"
	defaultTimeout     = 30 * time.Second
	rateLimitDelay     = 1 * time.Second
	maxRetries         = 3
	retryDelay         = 2 * time.Second
	userAgent          = "AnimeTrackerBot/1.0"
	maxSearchResults   = 10
	searchCachePrefix  = "anime:search:"
	detailsCachePrefix = "anime:details:"
	searchCacheTTL     = 4 * time.Hour
	detailsCacheTTL    = 24 * time.Hour
)

type Client struct {
	baseURL     string
	httpClient  *http.Client
	logger      *logrus.Logger
	rateLimiter *rate.Limiter
	redis       *redis.Client
}

type ClientConfig struct {
	BaseURL    string
	Timeout    time.Duration
	RateLimit  time.Duration
	MaxRetries int
	RetryDelay time.Duration
	UserAgent  string
	Logger     *logrus.Logger
	Redis      *redis.Client
}

func NewClient() *Client {
	return NewClientWithConfig(&ClientConfig{
		BaseURL:    jikanAPIURL,
		Timeout:    defaultTimeout,
		RateLimit:  rateLimitDelay,
		MaxRetries: maxRetries,
		RetryDelay: retryDelay,
		UserAgent:  userAgent,
		Logger:     logrus.New(),
	})
}

func NewClientWithConfig(config *ClientConfig) *Client {
	if config.Logger == nil {
		config.Logger = logrus.New()
	}

	client := &Client{
		baseURL: config.BaseURL,
		httpClient: &http.Client{
			Timeout: config.Timeout,
			Transport: &http.Transport{
				MaxIdleConns:          100,
				MaxIdleConnsPerHost:   10,
				IdleConnTimeout:       90 * time.Second,
				TLSHandshakeTimeout:   10 * time.Second,
				ExpectContinueTimeout: 1 * time.Second,
			},
		},
		logger:      config.Logger,
		rateLimiter: rate.NewLimiter(rate.Limit(1)/rate.Limit(time.Duration(config.RateLimit).Seconds()), 1),
		redis:       config.Redis,
	}

	return client
}

func (c *Client) SearchAnime(query string) (*models.JikanSearchResponse, error) {
	if strings.TrimSpace(query) == "" {
		return nil, fmt.Errorf("search query cannot be empty")
	}

	c.logger.WithField("query", query).Info("Searching anime...")

	// check cache first
	cacheKey := searchCachePrefix + query
	if c.redis != nil {
		cached, err := c.redis.Get(context.Background(), cacheKey).Result()
		if err == nil {
			c.logger.WithField("query", query).Info("Retrieved search results from cache")

			var cachedResponse models.JikanSearchResponse
			if err := json.Unmarshal([]byte(cached), &cachedResponse); err == nil {
				return &cachedResponse, nil
			} else {
				c.logger.WithError(err).Warn("Failed to unmarshal cached search result")
			}
		} else if err != redis.Nil {
			c.logger.WithError(err).Warn("Failed to read from Redis")
		}
	}

	// if no cache, hit API
	params := url.Values{}
	params.Set("q", query)
	params.Set("limit", strconv.Itoa(maxSearchResults))
	params.Set("sort", "desc")

	searchURL := fmt.Sprintf("%s/anime?%s", c.baseURL, params.Encode())

	resp, err := c.makeRequest(searchURL)
	if err != nil {
		return nil, err
	}

	var searchResult models.JikanSearchResponse
	if err := json.Unmarshal(resp, &searchResult); err != nil {
		return nil, err
	}

	// cache results
	if c.redis != nil {
		responseJSON, err := json.Marshal(searchResult)
		if err != nil {
			c.logger.WithError(err).Warn("Failed to marshal search result for caching")
		} else {
			if err := c.redis.Set(context.Background(), cacheKey, responseJSON, searchCacheTTL).Err(); err != nil {
				c.logger.WithError(err).Warn("Failed to write search result to cache")
			} else {
				c.logger.WithField("query", query).Debug("Search result cached successfully")
			}
		}
	}

	return &searchResult, nil
}

func FormatAnimeMessage(animes []models.AnimeData) string {
	if len(animes) == 0 {
		return "No anime found for your search query."
	}

	var message strings.Builder
	message.WriteString("<b>🔍 Anime Search Results:</b>\n\n")

	// values above 13 will not work...
	for i, anime := range animes {
		if i >= maxSearchResults {
			break
		}

		// Anime title with number
		message.WriteString(fmt.Sprintf("<b>%d. %s</b>\n", i+1, anime.Title))

		// ID for adding to list
		message.WriteString(fmt.Sprintf("🆔 ID: <code>%d</code>", anime.MalID))

		// Score with star emoji
		if anime.Score > 0 {
			message.WriteString(fmt.Sprintf(" | ⭐ %.1f", anime.Score))
		}

		// Episodes count
		if anime.Episodes > 0 {
			message.WriteString(fmt.Sprintf(" | 📺 %d eps", anime.Episodes))
		}

		// Year
		if anime.Year > 0 {
			message.WriteString(fmt.Sprintf(" | 📅 %d", anime.Year))
		}

		message.WriteString("\n")

		// Type and Status on second line
		var details []string
		if anime.Type != "" {
			details = append(details, fmt.Sprintf("📱 %s", anime.Type))
		}
		if anime.Status != "" {
			details = append(details, fmt.Sprintf("📊 %s", anime.Status))
		}
		if len(details) > 0 {
			message.WriteString(strings.Join(details, " | ") + "\n")
		}

		// Genres
		if len(anime.Genres) > 0 {
			genres := make([]string, 0, len(anime.Genres))
			for _, genre := range anime.Genres {
				genres = append(genres, genre.Name)
<<<<<<< HEAD
			}
			genreText := strings.Join(genres, ", ")
			if len(genreText) > 50 {
				genreText = genreText[:50] + "..."
			}
=======
			}
			genreText := strings.Join(genres, ", ")
			if len(genreText) > 50 {
				genreText = genreText[:50] + "..."
			}
>>>>>>> a090f14d
			message.WriteString(fmt.Sprintf("🏷 %s\n", genreText))
		}

		// Synopsis (shortened)
		if anime.Synopsis != "" {
			synopsis := anime.Synopsis
			if len(synopsis) > 150 {
				synopsis = synopsis[:150] + "..."
			}
			message.WriteString(fmt.Sprintf("📝 %s\n", synopsis))
		}

		// Link to MyAnimeList
		message.WriteString(fmt.Sprintf("🔗 <a href=\"https://myanimelist.net/anime/%d\">View on MyAnimeList</a>\n", anime.MalID))

		// Separator for readability
		if i < len(animes)-1 && i < 9 { // Don't add separator after last item
			message.WriteString("\n━━━━━━━━━━━━━━━━━━━\n\n")
		} else {
			message.WriteString("\n")
		}
	}

	return message.String()
}

// Replace the makeRequest method in internal/services/anime.go around line 120
func (c *Client) makeRequest(url string) ([]byte, error) {
	var rErr error

	for attempt := 0; attempt < maxRetries; attempt++ {
<<<<<<< HEAD
		if !c.rateLimiter.Allow() {
			c.logger.Debug("Rate limit: sleeping")
			c.rateLimiter.Wait(context.Background())
		}
=======
		c.enforceRateLimit()
		<-c.rateLimiter // Take token
>>>>>>> a090f14d

		req, err := http.NewRequestWithContext(context.Background(), http.MethodGet, url, nil)
		if err != nil {
			c.rateLimiter <- struct{}{} // Return token on error
			rErr = fmt.Errorf("failed to create request: %w", err)
			continue
		}

		req.Header.Set("User-Agent", userAgent)
		req.Header.Set("Accept", "application/json")

		resp, err := c.httpClient.Do(req)
		if err != nil {
			c.rateLimiter <- struct{}{} // Return token on error
			rErr = fmt.Errorf("failed to make HTTP request: %w", err)
			c.retryLogger(attempt, url, err)
			c.waitForRetry(attempt)
			continue
		}

		if resp.StatusCode != http.StatusOK {
			resp.Body.Close()
			c.rateLimiter <- struct{}{} // Return token on error
			rErr = fmt.Errorf("API returned status code %d", resp.StatusCode)
<<<<<<< HEAD
			c.retryLogger(attempt, url, err)
=======
			c.retryLogger(attempt, url, rErr)
>>>>>>> a090f14d
			c.waitForRetry(attempt)
			continue
		}

		body, err := c.readRespBody(resp)
		resp.Body.Close()

		if err != nil {
			c.rateLimiter <- struct{}{} // Return token on error
			rErr = fmt.Errorf("failed to read response body: %w", err)
			c.retryLogger(attempt, url, err)
			c.waitForRetry(attempt)
			continue
		}

		c.logger.WithFields(logrus.Fields{
			"url":           url,
			"attempt":       attempt,
			"status":        resp.StatusCode,
			"response_size": len(body),
		}).Debug("API request successful")

<<<<<<< HEAD
=======
		c.lastRequest = time.Now()
		c.rateLimiter <- struct{}{} // Return token on success
>>>>>>> a090f14d
		return body, nil
	}

	return nil, fmt.Errorf("failed after %d attempts: %w", maxRetries, rErr)
}

func (c *Client) retryLogger(attempt int, url string, err error) {
	c.logger.WithFields(logrus.Fields{
		"attempt": attempt + 1,
		"url":     url,
		"error":   err.Error(),
	}).Warn("API request failed, retrying...")
}

func (c *Client) readRespBody(resp *http.Response) ([]byte, error) {
	// limit response size to prevent memory issue
	const maxResponseSize = 5 * 1024 * 1024 // 5MB

	if resp.ContentLength > maxResponseSize {
		return nil, fmt.Errorf("response too large: %d bytes", resp.ContentLength)
	}

	// read with size limit
	var initialCap int64 = 1024 // Default initial capacity
	if resp.ContentLength > 0 && resp.ContentLength <= maxResponseSize {
		initialCap = resp.ContentLength
	}
	body := make([]byte, 0, initialCap)

	buf := make([]byte, 4096)
	totalRead := 0

	for {
		n, err := resp.Body.Read(buf)
		if n > 0 {
			totalRead += n
			if totalRead > maxResponseSize {
				return nil, fmt.Errorf("response too large: exceeded %d bytes", maxResponseSize)
			}
			body = append(body, buf[:n]...)
		}
		if err != nil {
			if err == io.EOF { // Proper EOF handling
				break
			}
			return nil, err
		}
	}

	return body, nil
}
func (c *Client) waitForRetry(attempt int) {
	if attempt < maxRetries-1 {
		delay := time.Duration(attempt+1) * retryDelay
		c.logger.WithField("delay", delay).Debug("waiting before retry")
		time.Sleep(delay)
	}
}

func (c *Client) GetAnimeByID(id int) (*models.AnimeData, error) {
	if id <= 0 {
		return nil, fmt.Errorf("invalid anime ID: %d", id)
	}

	c.logger.WithField("anime_id", id).Info("Fetching anime by ID...")

	// Check cache first
	cacheKey := detailsCachePrefix + strconv.Itoa(id)
	if c.redis != nil {
		cached, err := c.redis.Get(context.Background(), cacheKey).Result()
		if err == nil {
			c.logger.WithField("anime_id", id).Info("Retrieved anime details from cache")

			var cachedAnime models.AnimeData
			if err := json.Unmarshal([]byte(cached), &cachedAnime); err == nil {
				return &cachedAnime, nil
			} else {
				c.logger.WithError(err).Warn("Failed to unmarshal cached anime details")
			}
		} else if err != redis.Nil {
			c.logger.WithError(err).Warn("Failed to read from Redis")
		}
	}

	// Build the correct URL for single anime endpoint
	reqURL := fmt.Sprintf("%s/anime/%d", c.baseURL, id)

	resp, err := c.makeRequest(reqURL)
	if err != nil {
		return nil, fmt.Errorf("failed to get anime by ID %d: %w", id, err)
	}

	// Single anime endpoint returns different structure than search
	var animeResp struct {
		Data models.AnimeData `json:"data"`
	}

	if err := json.Unmarshal(resp, &animeResp); err != nil {
		return nil, fmt.Errorf("failed to unmarshal anime response for ID %d: %w", id, err)
	}

	// Cache the result
	if c.redis != nil {
		animeJSON, err := json.Marshal(animeResp.Data)
		if err != nil {
			c.logger.WithError(err).Warn("Failed to marshal anime for caching")
		} else {
			if err := c.redis.Set(context.Background(), cacheKey, animeJSON, detailsCacheTTL).Err(); err != nil {
				c.logger.WithError(err).Warn("Failed to write anime details to cache")
			} else {
				c.logger.WithField("anime_id", id).Debug("Anime details cached successfully")
			}
		}
	}

	// Log successful fetch
	c.logger.WithFields(logrus.Fields{
		"anime_id": id,
		"title":    animeResp.Data.Title,
	}).Info("Anime details fetched successfully")

	return &animeResp.Data, nil
}<|MERGE_RESOLUTION|>--- conflicted
+++ resolved
@@ -4,7 +4,6 @@
 	"context"
 	"encoding/json"
 	"fmt"
-	"io"
 	"net/http"
 	"net/url"
 	"sletish/internal/models"
@@ -201,19 +200,11 @@
 			genres := make([]string, 0, len(anime.Genres))
 			for _, genre := range anime.Genres {
 				genres = append(genres, genre.Name)
-<<<<<<< HEAD
 			}
 			genreText := strings.Join(genres, ", ")
 			if len(genreText) > 50 {
 				genreText = genreText[:50] + "..."
 			}
-=======
-			}
-			genreText := strings.Join(genres, ", ")
-			if len(genreText) > 50 {
-				genreText = genreText[:50] + "..."
-			}
->>>>>>> a090f14d
 			message.WriteString(fmt.Sprintf("🏷 %s\n", genreText))
 		}
 
@@ -240,24 +231,17 @@
 	return message.String()
 }
 
-// Replace the makeRequest method in internal/services/anime.go around line 120
 func (c *Client) makeRequest(url string) ([]byte, error) {
 	var rErr error
 
 	for attempt := 0; attempt < maxRetries; attempt++ {
-<<<<<<< HEAD
 		if !c.rateLimiter.Allow() {
 			c.logger.Debug("Rate limit: sleeping")
 			c.rateLimiter.Wait(context.Background())
 		}
-=======
-		c.enforceRateLimit()
-		<-c.rateLimiter // Take token
->>>>>>> a090f14d
 
 		req, err := http.NewRequestWithContext(context.Background(), http.MethodGet, url, nil)
 		if err != nil {
-			c.rateLimiter <- struct{}{} // Return token on error
 			rErr = fmt.Errorf("failed to create request: %w", err)
 			continue
 		}
@@ -267,7 +251,6 @@
 
 		resp, err := c.httpClient.Do(req)
 		if err != nil {
-			c.rateLimiter <- struct{}{} // Return token on error
 			rErr = fmt.Errorf("failed to make HTTP request: %w", err)
 			c.retryLogger(attempt, url, err)
 			c.waitForRetry(attempt)
@@ -276,13 +259,8 @@
 
 		if resp.StatusCode != http.StatusOK {
 			resp.Body.Close()
-			c.rateLimiter <- struct{}{} // Return token on error
 			rErr = fmt.Errorf("API returned status code %d", resp.StatusCode)
-<<<<<<< HEAD
 			c.retryLogger(attempt, url, err)
-=======
-			c.retryLogger(attempt, url, rErr)
->>>>>>> a090f14d
 			c.waitForRetry(attempt)
 			continue
 		}
@@ -291,7 +269,6 @@
 		resp.Body.Close()
 
 		if err != nil {
-			c.rateLimiter <- struct{}{} // Return token on error
 			rErr = fmt.Errorf("failed to read response body: %w", err)
 			c.retryLogger(attempt, url, err)
 			c.waitForRetry(attempt)
@@ -305,15 +282,10 @@
 			"response_size": len(body),
 		}).Debug("API request successful")
 
-<<<<<<< HEAD
-=======
-		c.lastRequest = time.Now()
-		c.rateLimiter <- struct{}{} // Return token on success
->>>>>>> a090f14d
 		return body, nil
 	}
 
-	return nil, fmt.Errorf("failed after %d attempts: %w", maxRetries, rErr)
+	return nil, fmt.Errorf("failed %d, attempts: %w", maxRetries, rErr)
 }
 
 func (c *Client) retryLogger(attempt int, url string, err error) {
@@ -333,6 +305,7 @@
 	}
 
 	// read with size limit
+
 	var initialCap int64 = 1024 // Default initial capacity
 	if resp.ContentLength > 0 && resp.ContentLength <= maxResponseSize {
 		initialCap = resp.ContentLength
@@ -347,12 +320,12 @@
 		if n > 0 {
 			totalRead += n
 			if totalRead > maxResponseSize {
-				return nil, fmt.Errorf("response too large: exceeded %d bytes", maxResponseSize)
+				return nil, fmt.Errorf("response too large: exceeded % bytes", maxResponseSize)
 			}
 			body = append(body, buf[:n]...)
 		}
 		if err != nil {
-			if err == io.EOF { // Proper EOF handling
+			if err.Error() == "EOF" {
 				break
 			}
 			return nil, err
@@ -361,6 +334,7 @@
 
 	return body, nil
 }
+
 func (c *Client) waitForRetry(attempt int) {
 	if attempt < maxRetries-1 {
 		delay := time.Duration(attempt+1) * retryDelay
@@ -394,7 +368,6 @@
 		}
 	}
 
-	// Build the correct URL for single anime endpoint
 	reqURL := fmt.Sprintf("%s/anime/%d", c.baseURL, id)
 
 	resp, err := c.makeRequest(reqURL)
@@ -402,7 +375,6 @@
 		return nil, fmt.Errorf("failed to get anime by ID %d: %w", id, err)
 	}
 
-	// Single anime endpoint returns different structure than search
 	var animeResp struct {
 		Data models.AnimeData `json:"data"`
 	}
@@ -411,7 +383,6 @@
 		return nil, fmt.Errorf("failed to unmarshal anime response for ID %d: %w", id, err)
 	}
 
-	// Cache the result
 	if c.redis != nil {
 		animeJSON, err := json.Marshal(animeResp.Data)
 		if err != nil {
@@ -425,7 +396,6 @@
 		}
 	}
 
-	// Log successful fetch
 	c.logger.WithFields(logrus.Fields{
 		"anime_id": id,
 		"title":    animeResp.Data.Title,
