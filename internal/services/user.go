--- conflicted
+++ resolved
@@ -2,7 +2,6 @@
 
 import (
 	"context"
-	// "database/sql"
 	"encoding/json"
 	"fmt"
 	"sletish/internal/models"
@@ -30,8 +29,6 @@
 	client *Client
 }
 
-// NewUserService creates and returns a new UserService.
-// It requires a PostgreSQL connection pool, a Redis client, a logger, and an HTTP client.
 func NewUserService(db *pgxpool.Pool, redis *redis.Client, logger *logrus.Logger, client *Client) *UserService {
 	return &UserService{
 		db:     db,
@@ -41,9 +38,6 @@
 	}
 }
 
-// EnsureUserExists checks whether a user exists in the database.
-// If the user doesn't exist, it creates a new one. If the username has changed, it updates it.
-// Also invalidates the user's cache.
 func (s *UserService) EnsureUserExists(userID, username string) error {
 	s.logger.WithFields(logrus.Fields{
 		"user_id":  userID,
@@ -89,9 +83,6 @@
 	return nil
 }
 
-// GetUser retrieves a user profile by ID.
-// If available, it attempts to fetch the user data from Redis cache.
-// Falls back to the database if not cached, and caches the result.
 func (s *UserService) GetUser(userID string) (*models.AppUser, error) {
 	if s.redis != nil {
 		cacheKey := userCachePrefix + userID
@@ -112,7 +103,6 @@
 		}
 	}
 
-	// get from db
 	getQuery := `
 		SELECT id, username, platform, created_at, updated_at
 		FROM users
@@ -141,10 +131,6 @@
 	return &user, nil
 }
 
-// AddToUserList adds an anime (media) to a user's list with a specific status.
-// If the anime is already in the user's list, it updates the status instead.
-// Automatically fetches or creates the media entry from the Jikan API if not present in the DB.
-// Invalidates user cache after the operation.
 func (s *UserService) AddToUserList(userID string, animeID int, status models.Status) error {
 	s.logger.WithFields(logrus.Fields{
 		"user_id":  userID,
@@ -157,7 +143,6 @@
 		return fmt.Errorf("failed to get/create media: %w", err)
 	}
 
-	// check if user has anime on their list
 	var existingAnimeID int
 	checkQuery := `
 	SELECT id
@@ -208,26 +193,20 @@
 	return nil
 }
 
-// getOrCreateMediaByID tries to retrieve a media entry by its external ID (MyAnimeList ID).
-// If it doesn't exist in the database, it fetches the data from the Jikan API and creates a new media record.
 func (s *UserService) getOrCreateMediaByID(animeID int) (*models.Media, error) {
 	media, err := s.getMediaByExternalID(strconv.Itoa(animeID))
 	if err == nil {
 		return media, nil
 	}
 
-	// fetch from API if no anime is found on list
 	jikanAnime, err := s.client.GetAnimeByID(animeID)
 	if err != nil {
 		return nil, fmt.Errorf("failed to fetch anime from Jikan: %w", err)
 	}
 
-	// create record
 	return s.createMediaFromJikan(*jikanAnime)
 }
 
-// getMediaByExternalID retrieves a media record from the database using its external (MyAnimeList) ID.
-// Returns an error if not found.
 func (s *UserService) getMediaByExternalID(externalID string) (*models.Media, error) {
 	query := `
 	SELECT id, external_id, title, type, description, release_date, poster_url, rating, created_at
@@ -245,16 +224,15 @@
 		&media.Title,
 		&media.Type,
 		&media.Description,
-		&releaseDate, // Handle NULL
+		&releaseDate,
 		&media.PosterURL,
-		&rating, // Handle NULL
+		&rating,
 		&media.CreatedAt,
 	)
 	if err != nil {
 		return nil, err
 	}
 
-	// Convert NULL values
 	if releaseDate.Valid {
 		media.ReleaseDate = &releaseDate.String
 	}
@@ -265,8 +243,6 @@
 	return &media, nil
 }
 
-// createMediaFromJikan creates a new media record in the database using data fetched from the Jikan API.
-// It stores the media in the database and caches the raw Jikan response in Redis.
 func (s *UserService) createMediaFromJikan(jikanAnime models.AnimeData) (*models.Media, error) {
 	externalID := strconv.Itoa(jikanAnime.MalID)
 	title := jikanAnime.Title
@@ -285,7 +261,6 @@
 		description = description[:1000] + "..."
 	}
 
-	// Insert media record
 	insertQuery := `
 		INSERT INTO media (external_id, title, type, description, release_date, poster_url, rating, created_at)
 		VALUES ($1, $2, $3, $4, NULLIF($5, ''), $6, $7, $8)
@@ -304,16 +279,15 @@
 		&media.Title,
 		&media.Type,
 		&media.Description,
-		&dbReleaseDate, // Handle NULL return
+		&dbReleaseDate,
 		&media.PosterURL,
-		&dbRating, // Handle NULL return
+		&dbRating,
 		&media.CreatedAt,
 	)
 	if err != nil {
 		return nil, fmt.Errorf("failed to insert media: %w", err)
 	}
 
-	// Convert NULL values back
 	if dbReleaseDate.Valid {
 		media.ReleaseDate = &dbReleaseDate.String
 	}
@@ -321,7 +295,6 @@
 		media.Rating = &dbRating.Float64
 	}
 
-	// Cache anime details
 	if s.redis != nil {
 		cacheKey := animeCachePrefix + externalID
 		animeJSON, err := json.Marshal(jikanAnime)
@@ -333,8 +306,6 @@
 	return &media, nil
 }
 
-// invalidateUserCache removes the user's cached profile from Redis, if caching is enabled.
-// Used after any update to ensure fresh data is fetched on the next request.
 func (s *UserService) invalidateUserCache(userID string) {
 	if s.redis == nil {
 		return
@@ -346,9 +317,6 @@
 	}
 }
 
-// RemoveFromUserList deletes a media item from the user's list using the anime ID.
-// Returns an error if the media does not exist in the user's list.
-// Invalidates user cache after deletion.
 func (s *UserService) RemoveFromUserList(userID string, animeID int) error {
 	s.logger.WithFields(logrus.Fields{
 		"user_id":  userID,
@@ -360,7 +328,6 @@
 		return fmt.Errorf("anime not found: %w", err)
 	}
 
-	// Delete user media record
 	deleteQuery := `
 	DELETE FROM user_media
 	WHERE user_id = $1
@@ -372,7 +339,6 @@
 		return fmt.Errorf("failed to delete user media: %w", err)
 	}
 
-	// check if any rows were affected
 	rowsAffected := result.RowsAffected()
 	if rowsAffected == 0 {
 		return fmt.Errorf("anime not found in user's list")
@@ -383,11 +349,7 @@
 	return nil
 }
 
-// UpdateAnimeStatus updates the status (e.g., watching, completed) of a specific anime in the user's list.
-// Returns an error if the anime is not found in the user's list.
-// Invalidates user cache after update.
 func (s *UserService) UpdateAnimeStatus(userID string, animeID int, status models.Status) error {
-	// fetch media record by external id
 	media, err := s.getMediaByExternalID(strconv.Itoa(animeID))
 	if err != nil {
 		return fmt.Errorf("anime not found: %w", err)
@@ -417,16 +379,10 @@
 	return context.WithTimeout(context.Background(), 30*time.Second)
 }
 
-// GetUserList retrieves all media entries from a user's list.
-<<<<<<< HEAD
-// Now with pagination added
-// Optionally filters by media status if a statusFilter is provided.
-// Returns a slice of UserMediaWithDetails which includes both user-specific and media-specific data.
 func (s *UserService) GetUserList(userID string, statusFilter string, page, limit int) ([]models.UserMediaWithDetails, int, error) {
 	ctx, cancel := s.contextWithTimeout()
 	defer cancel()
 
-	// Get total count of user's media for pagination
 	var total int
 	countQuery := "SELECT COUNT(*) FROM user_media WHERE user_id = $1"
 	args := []interface{}{userID}
@@ -445,14 +401,6 @@
 		return nil, 0, nil
 	}
 
-=======
-// Optionally filters by media status if a statusFilter is provided.
-// Returns a slice of UserMediaWithDetails which includes both user-specific and media-specific data.
-func (s *UserService) GetUserList(userID string, statusFilter string) ([]models.UserMediaWithDetails, error) {
-	ctx, cancel := s.contextWithTimeout()
-	defer cancel()
-
->>>>>>> e7a14d0c
 	query := `
 		SELECT
 			um.id, um.user_id, um.media_id, um.status, um.rating, um.notes, um.created_at, um.updated_at,
@@ -462,31 +410,15 @@
 		WHERE um.user_id = $1
 	`
 
-<<<<<<< HEAD
-	// Append status filter if provided
 	if statusFilter != "" {
 		query += " AND um.status = $2"
-		//	args = append(args, statusFilter)
-	}
-
-	// pagination, add LIMIT and OFFSET
+	}
+
 	query += fmt.Sprintf(" ORDER BY um.updated_at DESC LIMIT %d OFFSET %d", limit, (page-1)*limit)
 
 	rows, err := s.db.Query(ctx, query, args...)
 	if err != nil {
 		return nil, 0, fmt.Errorf("query failed: %w", err)
-=======
-	args := []interface{}{userID}
-
-	if statusFilter != "" {
-		query += " AND um.status = $2"
-		args = append(args, statusFilter)
-	}
-
-	rows, err := s.db.Query(ctx, query, args...)
-	if err != nil {
-		return nil, fmt.Errorf("query failed: %w", err)
->>>>>>> e7a14d0c
 	}
 	defer rows.Close()
 
@@ -494,17 +426,12 @@
 
 	for rows.Next() {
 		var item models.UserMediaWithDetails
-<<<<<<< HEAD
-=======
-		// Use pgx nullable types for consistency
->>>>>>> e7a14d0c
 		var umRating pgtype.Float8
 		var mRating pgtype.Float8
 		var releaseDate pgtype.Text
 		var notes pgtype.Text
 
 		err := rows.Scan(
-			// UserMedia fields
 			&item.UserMedia.ID,
 			&item.UserMedia.UserID,
 			&item.UserMedia.MediaID,
@@ -513,8 +440,6 @@
 			&notes,
 			&item.UserMedia.CreatedAt,
 			&item.UserMedia.UpdatedAt,
-
-			// Media fields
 			&item.Media.ID,
 			&item.Media.ExternalID,
 			&item.Media.Title,
@@ -526,17 +451,13 @@
 			&item.Media.CreatedAt,
 		)
 		if err != nil {
-<<<<<<< HEAD
 			return nil, 0, fmt.Errorf("failed to scan row: %w", err)
-=======
-			return nil, fmt.Errorf("failed to scan row: %w", err)
->>>>>>> e7a14d0c
-		}
-
-		// Assign values from pgx nullable types
+		}
+
 		if umRating.Valid {
 			item.UserMedia.Rating = umRating.Float64
 		}
+    
 		if notes.Valid {
 			item.UserMedia.Notes = notes.String
 		}
@@ -552,9 +473,5 @@
 		list = append(list, item)
 	}
 
-<<<<<<< HEAD
 	return list, total, nil
-=======
-	return list, nil
->>>>>>> e7a14d0c
 }