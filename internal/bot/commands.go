package bot

import (
	"context"
	"encoding/json"
	"fmt"
	"sletish/internal/models"
	"sletish/internal/services"
	"strconv"
	"strings"

	"github.com/sirupsen/logrus"
)

type BotCommand struct {
	Command string
	Args    []string
	UserID  string
	ChatID  string
}

type Handler struct {
	animeService *services.Client
	userService  *services.UserService
	logger       *logrus.Logger
	botToken     string
}

func NewHandler(animeService *services.Client, userService *services.UserService, logger *logrus.Logger, botToken string) *Handler {
	return &Handler{
		animeService: animeService,
		userService:  userService,
		logger:       logger,
		botToken:     botToken,
	}
}

func (h *Handler) ProcessMessage(ctx context.Context, update *models.Update) {
<<<<<<< HEAD
	// Handle callback queries (button clicks)
=======
>>>>>>> a090f14d
	if update.CallbackQuery != nil {
		h.handleCallbackQuery(ctx, update.CallbackQuery)
		return
	}

<<<<<<< HEAD
	// Handle regular messages
=======
>>>>>>> a090f14d
	if update.Message.Text == "" {
		return
	}

	username := update.Message.From.Username
	userID := strconv.Itoa(update.Message.From.Id)
	chatID := strconv.Itoa(update.Message.Chat.Id)

	if err := h.userService.EnsureUserExists(userID, username); err != nil {
		h.logger.WithError(err).Error("failed to ensure user exists")
		h.sendMessage(ctx, chatID, "Sorry, I'm having trouble accessing your account. Please try again.")
		return
	}

	text := strings.TrimSpace(update.Message.Text)
	command := h.parseCommand(text, userID, chatID)

	h.logger.WithFields(logrus.Fields{
		"user_id": userID,
		"command": command.Command,
		"args":    command.Args,
	}).Info("Processing command")

	switch command.Command {
	case "/start":
		h.handleStart(ctx, command)
	case "/search":
		h.handleSearch(ctx, command)
	case "/profile":
		h.handleProfile(ctx, command)
	case "/add":
		h.handleAdd(ctx, command)
	case "/remove":
		h.handleRemove(ctx, command)
	case "/list":
		h.handleList(ctx, command)
	case "/update":
		h.handleUpdate(ctx, command)
	case "/help":
		h.handleHelp(ctx, command)
	default:
		h.sendMessage(ctx, command.ChatID, "Unknown command. Use /help to see available commands")
	}
}

func (h *Handler) handleCallbackQuery(ctx context.Context, callback *models.CallbackQuery) {
	h.logger.WithFields(logrus.Fields{
		"callback_id": callback.Id,
		"user_id":     callback.From.Id,
		"data":        callback.Data,
	}).Info("Processing callback query")

	var callbackData models.CallbackData
	if err := json.Unmarshal([]byte(callback.Data), &callbackData); err != nil {
		h.logger.WithError(err).Error("Failed to parse callback data")
		h.answerCallback(ctx, callback.Id, "❌ Error processing request", false)
		return
	}

	userID := strconv.Itoa(callback.From.Id)
	chatID := strconv.Itoa(callback.Message.Chat.Id)

	switch callbackData.Action {
	case "add_anime":
		h.handleCallbackAddAnime(ctx, callback, &callbackData, userID, chatID)
	case "update_status":
		h.handleCallbackUpdateStatus(ctx, callback, &callbackData, userID, chatID)
	case "remove_anime":
		h.handleCallbackRemoveAnime(ctx, callback, &callbackData, userID, chatID)
	case "view_details":
		h.handleCallbackViewDetails(ctx, callback, &callbackData, userID, chatID)
	case "list_page":
		h.handleCallbackListPage(ctx, callback, &callbackData, userID, chatID)
	default:
		h.answerCallback(ctx, callback.Id, "❌ Unknown action", false)
	}
}

func (h *Handler) handleCallbackAddAnime(ctx context.Context, callback *models.CallbackQuery, data *models.CallbackData, userID, chatID string) {
	if data.AnimeID == "" || data.Status == "" {
		h.answerCallback(ctx, callback.Id, "❌ Invalid data", false)
		return
	}

	animeID, err := strconv.Atoi(data.AnimeID)
	if err != nil {
		h.answerCallback(ctx, callback.Id, "❌ Invalid anime ID", false)
		return
	}

	status := models.Status(data.Status)
	if !isValidStatus(status) {
		h.answerCallback(ctx, callback.Id, "❌ Invalid status", false)
		return
	}

	if err := h.userService.AddToUserList(userID, animeID, status); err != nil {
		h.logger.WithError(err).Error("Failed to add anime via callback")
		if strings.Contains(err.Error(), "not found") {
			h.answerCallback(ctx, callback.Id, "❌ Anime not found", true)
		} else {
			h.answerCallback(ctx, callback.Id, "❌ Failed to add anime", true)
		}
		return
	}

	h.answerCallback(ctx, callback.Id, fmt.Sprintf("✅ Added to %s list!", status), false)

	// Update the message to show it was added
	newText := fmt.Sprintf("✅ <b>Anime added to your %s list!</b>\n\nUse /list to view your anime list.", status)
	h.editMessage(ctx, chatID, callback.Message.MessageId, newText, nil)
}

func (h *Handler) handleCallbackUpdateStatus(ctx context.Context, callback *models.CallbackQuery, data *models.CallbackData, userID, chatID string) {
	if data.AnimeID == "" || data.Status == "" {
		h.answerCallback(ctx, callback.Id, "❌ Invalid data", false)
		return
	}

	animeID, err := strconv.Atoi(data.AnimeID)
	if err != nil {
		h.answerCallback(ctx, callback.Id, "❌ Invalid anime ID", false)
		return
	}

	status := models.Status(data.Status)
	if !isValidStatus(status) {
		h.answerCallback(ctx, callback.Id, "❌ Invalid status", false)
		return
	}

	if err := h.userService.UpdateAnimeStatus(userID, animeID, status); err != nil {
		h.logger.WithError(err).Error("Failed to update anime status via callback")
		if strings.Contains(err.Error(), "not found") {
			h.answerCallback(ctx, callback.Id, "❌ Anime not found in your list", true)
		} else {
			h.answerCallback(ctx, callback.Id, "❌ Failed to update status", true)
		}
		return
	}

	h.answerCallback(ctx, callback.Id, fmt.Sprintf("✅ Status updated to %s!", status), false)
}

func (h *Handler) handleCallbackRemoveAnime(ctx context.Context, callback *models.CallbackQuery, data *models.CallbackData, userID, chatID string) {
	if data.AnimeID == "" {
		h.answerCallback(ctx, callback.Id, "❌ Invalid anime ID", false)
		return
	}

	animeID, err := strconv.Atoi(data.AnimeID)
	if err != nil {
		h.answerCallback(ctx, callback.Id, "❌ Invalid anime ID", false)
		return
	}

	if err := h.userService.RemoveFromUserList(userID, animeID); err != nil {
		h.logger.WithError(err).Error("Failed to remove anime via callback")
		if strings.Contains(err.Error(), "not found") {
			h.answerCallback(ctx, callback.Id, "❌ Anime not found in your list", true)
		} else {
			h.answerCallback(ctx, callback.Id, "❌ Failed to remove anime", true)
		}
		return
	}

	h.answerCallback(ctx, callback.Id, "✅ Anime removed from your list!", false)
}

func (h *Handler) handleCallbackViewDetails(ctx context.Context, callback *models.CallbackQuery, data *models.CallbackData, userID, chatID string) {
	if data.AnimeID == "" {
		h.answerCallback(ctx, callback.Id, "❌ Invalid anime ID", false)
		return
	}

	animeID, err := strconv.Atoi(data.AnimeID)
	if err != nil {
		h.answerCallback(ctx, callback.Id, "❌ Invalid anime ID", false)
		return
	}

	anime, err := h.animeService.GetAnimeByID(animeID)
	if err != nil {
		h.logger.WithError(err).Error("Failed to get anime details via callback")
		h.answerCallback(ctx, callback.Id, "❌ Failed to get anime details", true)
		return
	}

	detailsMessage := h.formatAnimeDetails(*anime)
	keyboard := h.createAnimeDetailsKeyboard(data.AnimeID)

	h.editMessage(ctx, chatID, callback.Message.MessageId, detailsMessage, keyboard)
	h.answerCallback(ctx, callback.Id, "", false)
}

<<<<<<< HEAD
// handleCallbackListPage processes pagination button clicks for the user's list.
=======
>>>>>>> a090f14d
func (h *Handler) handleCallbackListPage(ctx context.Context, callback *models.CallbackQuery, data *models.CallbackData, userID, chatID string) {
	userList, total, err := h.userService.GetUserList(userID, data.Status, data.Page, data.Limit)
	if err != nil {
		h.answerCallback(ctx, callback.Id, "❌ Failed to get list.", true)
		return
	}

	if len(userList) == 0 {
		h.answerCallback(ctx, callback.Id, "Your list is empty!", true)
		return
	}

	message := h.formatUserList(userList, data.Status, data.Page, total, data.Limit)
	keyboard := h.createPaginationKeyboard(data.Page, data.Limit, total, data.Status)

	h.editMessage(ctx, chatID, callback.Message.MessageId, message, keyboard)
	h.answerCallback(ctx, callback.Id, "", false)
}

func (h *Handler) parseCommand(text, userID, chatID string) BotCommand {
	parts := strings.Fields(text)
	if len(parts) == 0 {
		return BotCommand{UserID: userID, ChatID: chatID}
	}

	return BotCommand{
		Command: parts[0],
		Args:    parts[1:],
		UserID:  userID,
		ChatID:  chatID,
	}
}

func (h *Handler) handleStart(ctx context.Context, cmd BotCommand) {
	welcomeMessage := `<b>Welcome to Anime Tracker Bot!</b>

I can help you search for anime and manage your personal anime list.

<b>Available Commands:</b>
• /search &lt;anime_name&gt; - Search for anime
• /add &lt;anime_id&gt; &lt;status&gt; - Add anime to your list
• /list [status] - View your anime list
• /update &lt;anime_id&gt; &lt;new_status&gt; - Update anime status
• /remove &lt;anime_id&gt; - Remove anime from list
• /profile - View your profile
• /help - Show this help

<b>Valid statuses:</b> watching, completed, on_hold, dropped, watchlist

Get started by searching for an anime with /search!`

	h.logger.WithFields(logrus.Fields{
		"user_id": cmd.UserID,
		"chat_id": cmd.ChatID,
	}).Info("Sending start message")

	h.sendMessage(ctx, cmd.ChatID, welcomeMessage)
}

func (h *Handler) handleProfile(ctx context.Context, cmd BotCommand) {
	user, err := h.userService.GetUser(cmd.UserID)
	if err != nil {
		h.logger.WithFields(logrus.Fields{
			"user_id": cmd.UserID,
			"error":   err.Error(),
		}).Error("Failed to get user profile")

		h.sendMessage(ctx, cmd.ChatID, "Sorry, I couldn't retrieve your profile information.")
		return
	}

	profileMessage := "<b>📋 Your Profile:</b>\n\n"
	profileMessage += "🆔 User ID: " + user.ID + "\n"

	if user.Username != nil && *user.Username != "" {
		profileMessage += "👤 Username: @" + *user.Username + "\n"
	}

	profileMessage += "📱 Platform: " + user.Platform + "\n"
	profileMessage += "📅 Member since: " + user.CreatedAt.Format("January 2, 2006") + "\n"

	if !user.UpdatedAt.Equal(user.CreatedAt) {
		profileMessage += "🔄 Last updated: " + user.UpdatedAt.Format("January 2, 2006") + "\n"
	}

	// Get user's anime stats
	allList, _, err := h.userService.GetUserList(cmd.UserID, "", 1, 1000) // Get all items for stats (later implementation)
	if err == nil {
		statusCounts := make(map[models.Status]int)
		for _, item := range allList {
			statusCounts[item.UserMedia.Status]++
		}

		if len(statusCounts) > 0 {
			profileMessage += "\n<b>📊 Your Stats:</b>\n"
			if count := statusCounts[models.StatusWatching]; count > 0 {
				profileMessage += fmt.Sprintf("👀 Watching: %d\n", count)
			}
			if count := statusCounts[models.StatusCompleted]; count > 0 {
				profileMessage += fmt.Sprintf("✅ Completed: %d\n", count)
			}
			if count := statusCounts[models.StatusWatchlist]; count > 0 {
				profileMessage += fmt.Sprintf("📝 Watchlist: %d\n", count)
			}
			if count := statusCounts[models.StatusOnHold]; count > 0 {
				profileMessage += fmt.Sprintf("⏸ On Hold: %d\n", count)
			}
			if count := statusCounts[models.StatusDropped]; count > 0 {
				profileMessage += fmt.Sprintf("❌ Dropped: %d\n", count)
			}
		}
	}

	h.sendMessage(ctx, cmd.ChatID, profileMessage)
}

func (h *Handler) handleSearch(ctx context.Context, cmd BotCommand) {
	if len(cmd.Args) == 0 {
		h.sendMessage(ctx, cmd.ChatID, "Please provide an anime name to search. Example: /search Naruto")
		return
	}

	query := strings.Join(cmd.Args, " ")

	if len(query) > 100 {
		h.sendMessage(ctx, cmd.ChatID, "Search query is too long. Please keep it under 100 characters.")
		return
	}

	h.sendMessage(ctx, cmd.ChatID, "🔎 Searching for anime...")

	searchResult, err := h.animeService.SearchAnime(query)
	if err != nil {
		h.logger.WithFields(logrus.Fields{
			"query":   query,
			"user_id": cmd.UserID,
			"error":   err.Error(),
		}).Error("Failed to search anime")

		h.sendMessage(ctx, cmd.ChatID, "❌ Error occurred while searching. Please try again later.")
		return
	}

	if len(searchResult.Data) == 0 {
		h.sendMessage(ctx, cmd.ChatID, "❌ No anime found matching your search")
		return
	}

<<<<<<< HEAD
	// Format message with interactive keyboards
=======
>>>>>>> a090f14d
	message := h.formatSearchResults(searchResult.Data)
	keyboard := h.createSearchResultsKeyboard(searchResult.Data)

	h.sendMessageWithKeyboard(ctx, cmd.ChatID, message, keyboard)
}

func (h *Handler) handleAdd(ctx context.Context, cmd BotCommand) {
	if len(cmd.Args) < 2 {
		h.sendMessage(ctx, cmd.ChatID, `<b>Usage:</b> /add &lt;anime_id&gt; &lt;status&gt;

<b>Valid statuses:</b>
• watching - Currently watching
• completed - Finished watching
• on_hold - Paused/on hold
• dropped - Stopped watching
• watchlist - Want to watch later

<b>Example:</b> /add 5114 watching`)
		return
	}

	h.sendMessage(ctx, cmd.ChatID, "⏳ Adding anime to your list...")

	animeID, err := strconv.Atoi(cmd.Args[0])
	if err != nil {
		h.logger.WithFields(logrus.Fields{
			"cmd_args": cmd.Args,
			"user_id":  cmd.UserID,
			"error":    err.Error(),
		}).Warn("Invalid anime ID")

		h.sendMessage(ctx, cmd.ChatID, "❌ Invalid anime ID. Please use a valid numeric ID from search results.")
		return
	}

	status := models.Status(cmd.Args[1])
	if !isValidStatus(status) {
		h.sendMessage(ctx, cmd.ChatID, "❌ Invalid status. Valid options are: watching, completed, on_hold, dropped, watchlist")
		return
	}

	if err := h.userService.AddToUserList(cmd.UserID, animeID, status); err != nil {
		h.logger.WithError(err).Error("Failed to add anime to user list")

		if strings.Contains(err.Error(), "not found") {
			h.sendMessage(ctx, cmd.ChatID, "❌ Anime with that ID doesn't exist. Please check the ID from search results.")
		} else {
			h.sendMessage(ctx, cmd.ChatID, "❌ Sorry, I couldn't add the anime to your list. Please try again later.")
		}
<<<<<<< HEAD
		return
	}

	h.sendMessage(ctx, cmd.ChatID, fmt.Sprintf("✅ Successfully added anime to your list with status: <b>%s</b>", status))
}

func (h *Handler) handleRemove(ctx context.Context, cmd BotCommand) {
	if len(cmd.Args) < 1 {
		h.sendMessage(ctx, cmd.ChatID, `<b>Usage:</b> /remove &lt;anime_id&gt;

<b>Example:</b> /remove 5114`)
		return
	}

	animeID, err := strconv.Atoi(cmd.Args[0])
	if err != nil {
		h.sendMessage(ctx, cmd.ChatID, "❌ Invalid anime ID. Please use a valid numeric ID.")
		return
	}

	h.sendMessage(ctx, cmd.ChatID, "⏳ Removing anime from your list...")

	if err := h.userService.RemoveFromUserList(cmd.UserID, animeID); err != nil {
		h.logger.WithError(err).Error("Failed to remove anime from user list")

		if strings.Contains(err.Error(), "not found") {
			h.sendMessage(ctx, cmd.ChatID, "❌ Anime not found in your list.")
		} else {
			h.sendMessage(ctx, cmd.ChatID, "❌ Sorry, I couldn't remove the anime from your list. Please try again later.")
		}
		return
	}

	h.sendMessage(ctx, cmd.ChatID, "✅ Successfully removed anime from your list.")
}

// handleList fetches and displays the user's anime list with pagination.
func (h *Handler) handleList(ctx context.Context, cmd BotCommand) {
	var statusFilter string
	page := 1
	limit := 5 // Default limit per page, no more, maybe less

	// Parse arguments: /list [status] [page]
	if len(cmd.Args) > 0 {
		firstArg := strings.ToLower(cmd.Args[0])
		if isValidStatus(models.Status(firstArg)) {
			statusFilter = firstArg
			// Check if there's a page number after the status
			if len(cmd.Args) > 1 {
				if p, err := strconv.Atoi(cmd.Args[1]); err == nil && p > 0 {
					page = p
				}
			}
		} else {
			// First argument is not a valid status, check if it's a page number
			if p, err := strconv.Atoi(firstArg); err == nil && p > 0 {
				page = p
			}
		}
	}

	userList, total, err := h.userService.GetUserList(cmd.UserID, statusFilter, page, limit)
	if err != nil {
		h.sendMessage(ctx, cmd.ChatID, "Failed to get your list: "+err.Error())
		return
	}

	if len(userList) == 0 {
		if statusFilter != "" {
			h.sendMessage(ctx, cmd.ChatID, fmt.Sprintf("Your %s list is empty!", statusFilter))
		} else {
			h.sendMessage(ctx, cmd.ChatID, "Your anime list is empty! Use /search to find anime and add them to your list.")
		}
		return
	}

	message := h.formatUserList(userList, statusFilter, page, total, limit)
	keyboard := h.createPaginationKeyboard(page, limit, total, statusFilter)
	h.sendMessageWithKeyboard(ctx, cmd.ChatID, message, keyboard)
}

// createPaginationKeyboard generates an inline keyboard with pagination buttons.
func (h *Handler) createPaginationKeyboard(currentPage, limit, total int, statusFilter string) *models.InlineKeyboardMarkup {
	var buttons []models.InlineKeyboardButton

	// Previous page button
	if currentPage > 1 {
		callbackData := models.CallbackData{
			Action: "list_page",
			Page:   currentPage - 1,
			Limit:  limit,
			Total:  total,
			Status: statusFilter,
		}
		data, _ := json.Marshal(callbackData)
		buttons = append(buttons, models.InlineKeyboardButton{Text: "⬅️ Previous", CallbackData: string(data)})
	}

	// Current page info
	totalPages := (total + limit - 1) / limit
	pageInfo := fmt.Sprintf("📄 %d/%d", currentPage, totalPages)
	buttons = append(buttons, models.InlineKeyboardButton{Text: pageInfo, CallbackData: "noop"})

	// Next page button
	if currentPage*limit < total {
		callbackData := models.CallbackData{
			Action: "list_page",
			Page:   currentPage + 1,
			Limit:  limit,
			Total:  total,
			Status: statusFilter,
		}
		data, _ := json.Marshal(callbackData)
		buttons = append(buttons, models.InlineKeyboardButton{Text: "Next ➡️", CallbackData: string(data)})
	}

	if len(buttons) <= 1 { // Only page info button
		return nil
	}

	keyboard := models.InlineKeyboardMarkup{
		InlineKeyboard: [][]models.InlineKeyboardButton{buttons},
	}
	return &keyboard
}

func (h *Handler) handleUpdate(ctx context.Context, cmd BotCommand) {
	if len(cmd.Args) < 2 {
		h.sendMessage(ctx, cmd.ChatID, `<b>Usage:</b> /update &lt;anime_id&gt; &lt;new_status&gt;

<b>Valid statuses:</b>
• watching, completed, on_hold, dropped, watchlist

<b>Example:</b> /update 5114 completed`)
		return
	}

	animeID, err := strconv.Atoi(cmd.Args[0])
	if err != nil {
		h.sendMessage(ctx, cmd.ChatID, "❌ Invalid anime ID. Please use a valid numeric ID.")
		return
	}

	status := models.Status(cmd.Args[1])
	if !isValidStatus(status) {
		h.sendMessage(ctx, cmd.ChatID, "❌ Invalid status. Valid options are: watching, completed, on_hold, dropped, watchlist")
		return
	}

	h.sendMessage(ctx, cmd.ChatID, "⏳ Updating anime status...")

	if err := h.userService.UpdateAnimeStatus(cmd.UserID, animeID, status); err != nil {
		h.logger.WithError(err).Error("Failed to update anime status")

		if strings.Contains(err.Error(), "not found") {
			h.sendMessage(ctx, cmd.ChatID, "❌ Anime not found in your list. Use /add to add it first.")
		} else {
			h.sendMessage(ctx, cmd.ChatID, "❌ Sorry, I couldn't update the anime status. Please try again later.")
		}
		return
	}

=======
		return
	}

	h.sendMessage(ctx, cmd.ChatID, fmt.Sprintf("✅ Successfully added anime to your list with status: <b>%s</b>", status))
}

func (h *Handler) handleRemove(ctx context.Context, cmd BotCommand) {
	if len(cmd.Args) < 1 {
		h.sendMessage(ctx, cmd.ChatID, `<b>Usage:</b> /remove &lt;anime_id&gt;

<b>Example:</b> /remove 5114`)
		return
	}

	animeID, err := strconv.Atoi(cmd.Args[0])
	if err != nil {
		h.sendMessage(ctx, cmd.ChatID, "❌ Invalid anime ID. Please use a valid numeric ID.")
		return
	}

	h.sendMessage(ctx, cmd.ChatID, "⏳ Removing anime from your list...")

	if err := h.userService.RemoveFromUserList(cmd.UserID, animeID); err != nil {
		h.logger.WithError(err).Error("Failed to remove anime from user list")

		if strings.Contains(err.Error(), "not found") {
			h.sendMessage(ctx, cmd.ChatID, "❌ Anime not found in your list.")
		} else {
			h.sendMessage(ctx, cmd.ChatID, "❌ Sorry, I couldn't remove the anime from your list. Please try again later.")
		}
		return
	}

	h.sendMessage(ctx, cmd.ChatID, "✅ Successfully removed anime from your list.")
}

func (h *Handler) handleList(ctx context.Context, cmd BotCommand) {
	var statusFilter string
	page := 1
	limit := 5

	if len(cmd.Args) > 0 {
		firstArg := strings.ToLower(cmd.Args[0])
		if isValidStatus(models.Status(firstArg)) {
			statusFilter = firstArg
			if len(cmd.Args) > 1 {
				if p, err := strconv.Atoi(cmd.Args[1]); err == nil && p > 0 {
					page = p
				}
			}
		} else {
			if p, err := strconv.Atoi(firstArg); err == nil && p > 0 {
				page = p
			}
		}
	}

	userList, total, err := h.userService.GetUserList(cmd.UserID, statusFilter, page, limit)
	if err != nil {
		h.sendMessage(ctx, cmd.ChatID, "Failed to get your list: "+err.Error())
		return
	}

	if len(userList) == 0 {
		if statusFilter != "" {
			h.sendMessage(ctx, cmd.ChatID, fmt.Sprintf("Your %s list is empty!", statusFilter))
		} else {
			h.sendMessage(ctx, cmd.ChatID, "Your anime list is empty! Use /search to find anime and add them to your list.")
		}
		return
	}

	message := h.formatUserList(userList, statusFilter, page, total, limit)
	keyboard := h.createPaginationKeyboard(page, limit, total, statusFilter)
	h.sendMessageWithKeyboard(ctx, cmd.ChatID, message, keyboard)
}

func (h *Handler) createPaginationKeyboard(currentPage, limit, total int, statusFilter string) *models.InlineKeyboardMarkup {
	var buttons []models.InlineKeyboardButton

	if currentPage > 1 {
		callbackData := models.CallbackData{
			Action: "list_page",
			Page:   currentPage - 1,
			Limit:  limit,
			Total:  total,
			Status: statusFilter,
		}
		data, _ := json.Marshal(callbackData)
		buttons = append(buttons, models.InlineKeyboardButton{Text: "⬅️ Previous", CallbackData: string(data)})
	}

	totalPages := (total + limit - 1) / limit
	pageInfo := fmt.Sprintf("📄 %d/%d", currentPage, totalPages)
	buttons = append(buttons, models.InlineKeyboardButton{Text: pageInfo, CallbackData: "noop"})

	if currentPage*limit < total {
		callbackData := models.CallbackData{
			Action: "list_page",
			Page:   currentPage + 1,
			Limit:  limit,
			Total:  total,
			Status: statusFilter,
		}
		data, _ := json.Marshal(callbackData)
		buttons = append(buttons, models.InlineKeyboardButton{Text: "Next ➡️", CallbackData: string(data)})
	}

	if len(buttons) <= 1 {
		return nil
	}

	keyboard := models.InlineKeyboardMarkup{
		InlineKeyboard: [][]models.InlineKeyboardButton{buttons},
	}
	return &keyboard
}

func (h *Handler) handleUpdate(ctx context.Context, cmd BotCommand) {
	if len(cmd.Args) < 2 {
		h.sendMessage(ctx, cmd.ChatID, `<b>Usage:</b> /update &lt;anime_id&gt; &lt;new_status&gt;

<b>Valid statuses:</b>
• watching, completed, on_hold, dropped, watchlist

<b>Example:</b> /update 5114 completed`)
		return
	}

	animeID, err := strconv.Atoi(cmd.Args[0])
	if err != nil {
		h.sendMessage(ctx, cmd.ChatID, "❌ Invalid anime ID. Please use a valid numeric ID.")
		return
	}

	status := models.Status(cmd.Args[1])
	if !isValidStatus(status) {
		h.sendMessage(ctx, cmd.ChatID, "❌ Invalid status. Valid options are: watching, completed, on_hold, dropped, watchlist")
		return
	}

	h.sendMessage(ctx, cmd.ChatID, "⏳ Updating anime status...")

	if err := h.userService.UpdateAnimeStatus(cmd.UserID, animeID, status); err != nil {
		h.logger.WithError(err).Error("Failed to update anime status")

		if strings.Contains(err.Error(), "not found") {
			h.sendMessage(ctx, cmd.ChatID, "❌ Anime not found in your list. Use /add to add it first.")
		} else {
			h.sendMessage(ctx, cmd.ChatID, "❌ Sorry, I couldn't update the anime status. Please try again later.")
		}
		return
	}

>>>>>>> a090f14d
	h.sendMessage(ctx, cmd.ChatID, fmt.Sprintf("✅ Successfully updated anime status to: <b>%s</b>", status))
}

func (h *Handler) handleHelp(ctx context.Context, cmd BotCommand) {
	helpMessage := `<b>🤖 Anime Tracker Bot - Help</b>

<b>📝 Commands:</b>

<b>/start</b> - Show welcome message
<b>/search</b> &lt;anime_name&gt; - Search for anime
<b>/add</b> &lt;anime_id&gt; &lt;status&gt; - Add anime to your list
<b>/list</b> [status] [page] - View your anime list (all or by status)
<b>/update</b> &lt;anime_id&gt; &lt;new_status&gt; - Update anime status
<b>/remove</b> &lt;anime_id&gt; - Remove anime from your list
<b>/profile</b> - View your profile and stats
<b>/help</b> - Show this help message

<b>📊 Valid Statuses:</b>
• <code>watching</code> - Currently watching
• <code>completed</code> - Finished watching
• <code>on_hold</code> - Paused/on hold
• <code>dropped</code> - Stopped watching
• <code>watchlist</code> - Want to watch later

<b>💡 Examples:</b>
<code>/search Attack on Titan</code>
<code>/add 16498 watching</code>
<code>/list completed</code>
<code>/list watching 2</code>
<code>/update 16498 completed</code>

Need more help? Just ask!`

	h.sendMessage(ctx, cmd.ChatID, helpMessage)
}

<<<<<<< HEAD
// Keyboard creation methods
func (h *Handler) createSearchResultsKeyboard(animes []models.AnimeData) *models.InlineKeyboardMarkup {
	var rows [][]models.InlineKeyboardButton

	// Add quick action buttons for first result
=======
func (h *Handler) createSearchResultsKeyboard(animes []models.AnimeData) *models.InlineKeyboardMarkup {
	var rows [][]models.InlineKeyboardButton

>>>>>>> a090f14d
	if len(animes) > 0 {
		firstAnime := animes[0]
		animeID := strconv.Itoa(firstAnime.MalID)

<<<<<<< HEAD
		// Status selection row
=======
>>>>>>> a090f14d
		statusRow := []models.InlineKeyboardButton{
			{
				Text:         "📝 Watchlist",
				CallbackData: h.createCallbackData("add_anime", animeID, "watchlist"),
			},
			{
				Text:         "👀 Watching",
				CallbackData: h.createCallbackData("add_anime", animeID, "watching"),
			},
		}
		rows = append(rows, statusRow)

<<<<<<< HEAD
		// More status options
=======
>>>>>>> a090f14d
		statusRow2 := []models.InlineKeyboardButton{
			{
				Text:         "✅ Completed",
				CallbackData: h.createCallbackData("add_anime", animeID, "completed"),
			},
			{
				Text:         "⏸ On Hold",
				CallbackData: h.createCallbackData("add_anime", animeID, "on_hold"),
			},
		}
		rows = append(rows, statusRow2)

<<<<<<< HEAD
		// Details and external link row
=======
>>>>>>> a090f14d
		detailsRow := []models.InlineKeyboardButton{
			{
				Text:         "📖 Details",
				CallbackData: h.createCallbackData("view_details", animeID, ""),
			},
			{
				Text: "🔗 MyAnimeList",
				URL:  fmt.Sprintf("https://myanimelist.net/anime/%d", firstAnime.MalID),
			},
		}
		rows = append(rows, detailsRow)
	}

	return &models.InlineKeyboardMarkup{
		InlineKeyboard: rows,
	}
<<<<<<< HEAD
=======
}

func (h *Handler) createAnimeDetailsKeyboard(animeID string) *models.InlineKeyboardMarkup {
	rows := [][]models.InlineKeyboardButton{
		{
			{
				Text:         "📝 Add to Watchlist",
				CallbackData: h.createCallbackData("add_anime", animeID, "watchlist"),
			},
			{
				Text:         "👀 Start Watching",
				CallbackData: h.createCallbackData("add_anime", animeID, "watching"),
			},
		},
		{
			{
				Text:         "✅ Mark Completed",
				CallbackData: h.createCallbackData("add_anime", animeID, "completed"),
			},
		},
	}

	return &models.InlineKeyboardMarkup{
		InlineKeyboard: rows,
	}
}

func (h *Handler) createCallbackData(action, animeID, status string) string {
	data := models.CallbackData{
		Action:  action,
		AnimeID: animeID,
		Status:  status,
	}

	jsonData, err := json.Marshal(data)
	if err != nil {
		h.logger.WithError(err).Error("Failed to marshal callback data")
		return "{}"
	}

	return string(jsonData)
}

func (h *Handler) formatSearchResults(animes []models.AnimeData) string {
	if len(animes) == 0 {
		return "No anime found for your search query."
	}

	var message strings.Builder
	message.WriteString("<b>🔍 Search Results</b>\n\n")

	anime := animes[0]
	message.WriteString(fmt.Sprintf("<b>%s</b>\n", anime.Title))
	message.WriteString(fmt.Sprintf("🆔 ID: <code>%d</code>", anime.MalID))

	if anime.Score > 0 {
		message.WriteString(fmt.Sprintf(" | ⭐ %.1f", anime.Score))
	}
	if anime.Episodes > 0 {
		message.WriteString(fmt.Sprintf(" | 📺 %d eps", anime.Episodes))
	}
	if anime.Year > 0 {
		message.WriteString(fmt.Sprintf(" | 📅 %d", anime.Year))
	}
	message.WriteString("\n")

	var details []string
	if anime.Type != "" {
		details = append(details, fmt.Sprintf("📱 %s", anime.Type))
	}
	if anime.Status != "" {
		details = append(details, fmt.Sprintf("📊 %s", anime.Status))
	}
	if len(details) > 0 {
		message.WriteString(strings.Join(details, " | ") + "\n")
	}

	if anime.Synopsis != "" {
		synopsis := anime.Synopsis
		if len(synopsis) > 200 {
			synopsis = synopsis[:200] + "..."
		}
		message.WriteString(fmt.Sprintf("📝 %s\n", synopsis))
	}

	if len(animes) > 1 {
		message.WriteString(fmt.Sprintf("\n<b>Other Results (%d more):</b>\n", len(animes)-1))
		for i, otherAnime := range animes[1:] {
			if i >= 4 {
				message.WriteString(fmt.Sprintf("... and %d more results\n", len(animes)-6))
				break
			}
			message.WriteString(fmt.Sprintf("• %s (ID: %d)", otherAnime.Title, otherAnime.MalID))
			if otherAnime.Score > 0 {
				message.WriteString(fmt.Sprintf(" - ⭐ %.1f", otherAnime.Score))
			}
			message.WriteString("\n")
		}
	}

	message.WriteString("\n💡 <i>Use the buttons below to quickly add the top result to your list!</i>")
	return message.String()
}

func (h *Handler) formatAnimeDetails(anime models.AnimeData) string {
	var message strings.Builder
	message.WriteString(fmt.Sprintf("<b>📺 %s</b>\n\n", anime.Title))

	message.WriteString(fmt.Sprintf("🆔 ID: <code>%d</code>\n", anime.MalID))

	if anime.Score > 0 {
		message.WriteString(fmt.Sprintf("⭐ Rating: %.1f/10\n", anime.Score))
	}

	if anime.Episodes > 0 {
		message.WriteString(fmt.Sprintf("📺 Episodes: %d\n", anime.Episodes))
	}

	if anime.Year > 0 {
		message.WriteString(fmt.Sprintf("📅 Year: %d\n", anime.Year))
	}

	if anime.Type != "" {
		message.WriteString(fmt.Sprintf("📱 Type: %s\n", anime.Type))
	}

	if anime.Status != "" {
		message.WriteString(fmt.Sprintf("📊 Status: %s\n", anime.Status))
	}

	if len(anime.Genres) > 0 {
		genres := make([]string, 0, len(anime.Genres))
		for _, genre := range anime.Genres {
			genres = append(genres, genre.Name)
		}
		message.WriteString(fmt.Sprintf("🏷 Genres: %s\n", strings.Join(genres, ", ")))
	}

	if anime.Synopsis != "" {
		message.WriteString(fmt.Sprintf("\n📝 <b>Synopsis:</b>\n%s\n", anime.Synopsis))
	}

	message.WriteString(fmt.Sprintf("\n🔗 <a href=\"https://myanimelist.net/anime/%d\">View on MyAnimeList</a>", anime.MalID))

	return message.String()
}

func (h *Handler) formatUserList(userList []models.UserMediaWithDetails, statusFilter string, page, total, limit int) string {
	var message strings.Builder

	totalPages := (total + limit - 1) / limit
	start := (page-1)*limit + 1
	end := start + len(userList) - 1

	if statusFilter != "" {
		message.WriteString(fmt.Sprintf("<b>📋 Your %s Anime List</b>\n", strings.Title(statusFilter)))
	} else {
		message.WriteString("<b>📋 Your Anime List</b>\n")
	}

	message.WriteString(fmt.Sprintf("📄 Page %d of %d | Items %d-%d of %d\n\n", page, totalPages, start, end, total))

	if statusFilter == "" {
		statusGroups := make(map[models.Status][]models.UserMediaWithDetails)
		for _, item := range userList {
			statusGroups[item.UserMedia.Status] = append(statusGroups[item.UserMedia.Status], item)
		}

		orderedStatuses := []models.Status{
			models.StatusWatching,
			models.StatusCompleted,
			models.StatusWatchlist,
			models.StatusOnHold,
			models.StatusDropped,
		}

		for _, status := range orderedStatuses {
			items := statusGroups[status]
			if len(items) == 0 {
				continue
			}

			statusEmoji := getStatusEmoji(status)
			message.WriteString(fmt.Sprintf("<b>%s %s (%d):</b>\n", statusEmoji, strings.Title(string(status)), len(items)))

			for _, item := range items {
				message.WriteString(fmt.Sprintf("   • %s (ID: %s)\n",
					item.Media.Title, item.Media.ExternalID))
			}
			message.WriteString("\n")
		}
	} else {
		statusEmoji := getStatusEmoji(models.Status(statusFilter))
		for _, item := range userList {
			message.WriteString(fmt.Sprintf("%s <b>%s</b>\n", statusEmoji, item.Media.Title))
			message.WriteString(fmt.Sprintf("   🆔 ID: %s", item.Media.ExternalID))

			if item.Media.Rating != nil && *item.Media.Rating > 0 {
				message.WriteString(fmt.Sprintf(" | ⭐ %.1f", *item.Media.Rating))
			}

			if item.Media.ReleaseDate != nil && *item.Media.ReleaseDate != "" {
				message.WriteString(fmt.Sprintf(" | 📅 %s", *item.Media.ReleaseDate))
			}

			message.WriteString(fmt.Sprintf("\n   📝 Added: %s\n\n",
				item.UserMedia.CreatedAt.Format("Jan 2, 2006")))
		}
	}

	if totalPages > 1 {
		message.WriteString("<i>💡 Use the navigation buttons below to browse through pages!</i>")
	}

	return message.String()
}

func getStatusEmoji(status models.Status) string {
	switch status {
	case models.StatusWatching:
		return "👀"
	case models.StatusCompleted:
		return "✅"
	case models.StatusWatchlist:
		return "📝"
	case models.StatusOnHold:
		return "⏸"
	case models.StatusDropped:
		return "❌"
	default:
		return "📺"
	}
>>>>>>> a090f14d
}

// Too much clutter, keep just-in-case
// func (h *Handler) createUserListKeyboard(userList []models.UserMediaWithDetails, filterStatus models.Status) *models.InlineKeyboardMarkup {
// 	var rows [][]models.InlineKeyboardButton

// 	// If showing a single status, add management buttons for first few items
// 	if filterStatus != "" && len(userList) > 0 {
// 		for i, item := range userList {
// 			if i >= 3 { // Limit to first 3 items to avoid too many buttons
// 				break
// 			}

// 			animeID := item.Media.ExternalID
// 			title := item.Media.Title
// 			if len(title) > 20 {
// 				title = title[:20] + "..."
// 			}

// 			// Status update buttons
// 			statusRow := []models.InlineKeyboardButton{
// 				{
// 					Text:         fmt.Sprintf("📝 %s", title),
// 					CallbackData: h.createCallbackData("view_details", animeID, ""),
// 				},
// 			}

// 			// Add status change button based on current status
// 			switch item.UserMedia.Status {
// 			case models.StatusWatching:
// 				statusRow = append(statusRow, models.InlineKeyboardButton{
// 					Text:         "✅ Complete",
// 					CallbackData: h.createCallbackData("update_status", animeID, "completed"),
// 				})
// 			case models.StatusWatchlist:
// 				statusRow = append(statusRow, models.InlineKeyboardButton{
// 					Text:         "👀 Start Watching",
// 					CallbackData: h.createCallbackData("update_status", animeID, "watching"),
// 				})
// 			case models.StatusCompleted:
// 				statusRow = append(statusRow, models.InlineKeyboardButton{
// 					Text:         "🗑 Remove",
// 					CallbackData: h.createCallbackData("remove_anime", animeID, ""),
// 				})
// 			}

// 			rows = append(rows, statusRow)
// 		}
// 	}

// 	// Filter buttons row
// 	if filterStatus == "" {
// 		filterRow := []models.InlineKeyboardButton{
// 			{
// 				Text:         "👀 Watching",
// 				CallbackData: h.createCallbackData("list_page", "", "watching"),
// 			},
// 			{
// 				Text:         "✅ Completed",
// 				CallbackData: h.createCallbackData("list_page", "", "completed"),
// 			},
// 		}
// 		rows = append(rows, filterRow)

// 		filterRow2 := []models.InlineKeyboardButton{
// 			{
// 				Text:         "📝 Watchlist",
// 				CallbackData: h.createCallbackData("list_page", "", "watchlist"),
// 			},
// 			{
// 				Text:         "⏸ On Hold",
// 				CallbackData: h.createCallbackData("list_page", "", "on_hold"),
// 			},
// 		}
// 		rows = append(rows, filterRow2)
// 	}

// 	return &models.InlineKeyboardMarkup{
// 		InlineKeyboard: rows,
// 	}
// }

func (h *Handler) createAnimeDetailsKeyboard(animeID string) *models.InlineKeyboardMarkup {
	rows := [][]models.InlineKeyboardButton{
		{
			{
				Text:         "📝 Add to Watchlist",
				CallbackData: h.createCallbackData("add_anime", animeID, "watchlist"),
			},
			{
				Text:         "👀 Start Watching",
				CallbackData: h.createCallbackData("add_anime", animeID, "watching"),
			},
		},
		{
			{
				Text:         "✅ Mark Completed",
				CallbackData: h.createCallbackData("add_anime", animeID, "completed"),
			},
		},
	}

	return &models.InlineKeyboardMarkup{
		InlineKeyboard: rows,
	}
}

func (h *Handler) createCallbackData(action, animeID, status string) string {
	data := models.CallbackData{
		Action:  action,
		AnimeID: animeID,
		Status:  status,
	}

	jsonData, err := json.Marshal(data)
	if err != nil {
		h.logger.WithError(err).Error("Failed to marshal callback data")
		return "{}"
	}

	return string(jsonData)
}

// Enhanced formatting methods
func (h *Handler) formatSearchResults(animes []models.AnimeData) string {
	if len(animes) == 0 {
		return "No anime found for your search query."
	}

	var message strings.Builder
	message.WriteString("<b>🔍 Search Results</b>\n\n")

	// Show detailed info for first result
	anime := animes[0]
	message.WriteString(fmt.Sprintf("<b>%s</b>\n", anime.Title))
	message.WriteString(fmt.Sprintf("🆔 ID: <code>%d</code>", anime.MalID))

	if anime.Score > 0 {
		message.WriteString(fmt.Sprintf(" | ⭐ %.1f", anime.Score))
	}
	if anime.Episodes > 0 {
		message.WriteString(fmt.Sprintf(" | 📺 %d eps", anime.Episodes))
	}
	if anime.Year > 0 {
		message.WriteString(fmt.Sprintf(" | 📅 %d", anime.Year))
	}
	message.WriteString("\n")

	// Type and Status
	var details []string
	if anime.Type != "" {
		details = append(details, fmt.Sprintf("📱 %s", anime.Type))
	}
	if anime.Status != "" {
		details = append(details, fmt.Sprintf("📊 %s", anime.Status))
	}
	if len(details) > 0 {
		message.WriteString(strings.Join(details, " | ") + "\n")
	}

	// Synopsis (shortened)
	if anime.Synopsis != "" {
		synopsis := anime.Synopsis
		if len(synopsis) > 200 {
			synopsis = synopsis[:200] + "..."
		}
		message.WriteString(fmt.Sprintf("📝 %s\n", synopsis))
	}

	// Show other results briefly
	if len(animes) > 1 {
		message.WriteString(fmt.Sprintf("\n<b>Other Results (%d more):</b>\n", len(animes)-1))
		for i, otherAnime := range animes[1:] {
			if i >= 4 { // Show max 5 more
				message.WriteString(fmt.Sprintf("... and %d more results\n", len(animes)-6))
				break
			}
			message.WriteString(fmt.Sprintf("• %s (ID: %d)", otherAnime.Title, otherAnime.MalID))
			if otherAnime.Score > 0 {
				message.WriteString(fmt.Sprintf(" - ⭐ %.1f", otherAnime.Score))
			}
			message.WriteString("\n")
		}
	}

	message.WriteString("\n💡 <i>Use the buttons below to quickly add the top result to your list!</i>")
	return message.String()
}

func (h *Handler) formatAnimeDetails(anime models.AnimeData) string {
	var message strings.Builder
	message.WriteString(fmt.Sprintf("<b>📺 %s</b>\n\n", anime.Title))

	message.WriteString(fmt.Sprintf("🆔 ID: <code>%d</code>\n", anime.MalID))

	if anime.Score > 0 {
		message.WriteString(fmt.Sprintf("⭐ Rating: %.1f/10\n", anime.Score))
	}

	if anime.Episodes > 0 {
		message.WriteString(fmt.Sprintf("📺 Episodes: %d\n", anime.Episodes))
	}

	if anime.Year > 0 {
		message.WriteString(fmt.Sprintf("📅 Year: %d\n", anime.Year))
	}

	if anime.Type != "" {
		message.WriteString(fmt.Sprintf("📱 Type: %s\n", anime.Type))
	}

	if anime.Status != "" {
		message.WriteString(fmt.Sprintf("📊 Status: %s\n", anime.Status))
	}

	// Genres
	if len(anime.Genres) > 0 {
		genres := make([]string, 0, len(anime.Genres))
		for _, genre := range anime.Genres {
			genres = append(genres, genre.Name)
		}
		message.WriteString(fmt.Sprintf("🏷 Genres: %s\n", strings.Join(genres, ", ")))
	}

	// Synopsis
	if anime.Synopsis != "" {
		message.WriteString(fmt.Sprintf("\n📝 <b>Synopsis:</b>\n%s\n", anime.Synopsis))
	}

	message.WriteString(fmt.Sprintf("\n🔗 <a href=\"https://myanimelist.net/anime/%d\">View on MyAnimeList</a>", anime.MalID))

	return message.String()
}

// Helper functions to safely get float64 value from pointer
func getFloatValue(f *float64) float64 {
	if f == nil {
		return 0
	}
	return *f
}

func getStringValue(s *string) string {
	if s == nil {
		return ""
	}
	return *s
}

// End

func (h *Handler) formatUserList(userList []models.UserMediaWithDetails, statusFilter string, page, total, limit int) string {
	var message strings.Builder

	// Calculate pagination info
	totalPages := (total + limit - 1) / limit
	start := (page-1)*limit + 1
	end := start + len(userList) - 1

	if statusFilter != "" {
		message.WriteString(fmt.Sprintf("<b>📋 Your %s Anime List</b>\n", strings.Title(statusFilter)))
	} else {
		message.WriteString("<b>📋 Your Anime List</b>\n")
	}

	message.WriteString(fmt.Sprintf("📄 Page %d of %d | Items %d-%d of %d\n\n", page, totalPages, start, end, total))

	// Group by status if showing all
	if statusFilter == "" {
		statusGroups := make(map[models.Status][]models.UserMediaWithDetails)
		for _, item := range userList {
			statusGroups[item.UserMedia.Status] = append(statusGroups[item.UserMedia.Status], item)
		}

		// Order statuses logically
		orderedStatuses := []models.Status{
			models.StatusWatching,
			models.StatusCompleted,
			models.StatusWatchlist,
			models.StatusOnHold,
			models.StatusDropped,
		}

		for _, status := range orderedStatuses {
			items := statusGroups[status]
			if len(items) == 0 {
				continue
			}

			statusEmoji := getStatusEmoji(status)
			message.WriteString(fmt.Sprintf("<b>%s %s (%d):</b>\n", statusEmoji, strings.Title(string(status)), len(items)))

			for _, item := range items {
				message.WriteString(fmt.Sprintf("   • %s (ID: %s)\n",
					item.Media.Title, item.Media.ExternalID))
			}
			message.WriteString("\n")
		}
	} else {
		// Show detailed list for specific status
		statusEmoji := getStatusEmoji(models.Status(statusFilter))
		for _, item := range userList {
			message.WriteString(fmt.Sprintf("%s <b>%s</b>\n", statusEmoji, item.Media.Title))
			message.WriteString(fmt.Sprintf("   🆔 ID: %s", item.Media.ExternalID))

			// Handle nullable rating for Media
			if item.Media.Rating != nil && *item.Media.Rating > 0 {
				message.WriteString(fmt.Sprintf(" | ⭐ %.1f", *item.Media.Rating))
			}

			// Handle nullable release date
			if item.Media.ReleaseDate != nil && *item.Media.ReleaseDate != "" {
				message.WriteString(fmt.Sprintf(" | 📅 %s", *item.Media.ReleaseDate))
			}

			message.WriteString(fmt.Sprintf("\n   📝 Added: %s\n\n",
				item.UserMedia.CreatedAt.Format("Jan 2, 2006")))
		}
	}

	if totalPages > 1 {
		message.WriteString("<i>💡 Use the navigation buttons below to browse through pages!</i>")
	}

	return message.String()
}

func getStatusEmoji(status models.Status) string {
	switch status {
	case models.StatusWatching:
		return "👀"
	case models.StatusCompleted:
		return "✅"
	case models.StatusWatchlist:
		return "📝"
	case models.StatusOnHold:
		return "⏸"
	case models.StatusDropped:
		return "❌"
	default:
		return "📺"
	}
}

// Message sending methods
func (h *Handler) sendMessage(ctx context.Context, chatID, text string) {
	h.sendMessageWithKeyboard(ctx, chatID, text, nil)
}

func (h *Handler) sendMessageWithKeyboard(ctx context.Context, chatID, text string, keyboard *models.InlineKeyboardMarkup) {
	chatIDInt, err := strconv.Atoi(chatID)
	if err != nil {
		h.logger.WithError(err).Error("Invalid chat ID")
		return
	}

	if err := services.SendTelegramMessageWithKeyboard(ctx, h.botToken, chatIDInt, text, keyboard); err != nil {
		h.logger.WithFields(logrus.Fields{
			"chat_id": chatIDInt,
			"error":   err.Error(),
		}).Error("Failed to send message")
	} else {
		h.logger.WithFields(logrus.Fields{
			"chat_id": chatIDInt,
		}).Debug("Message sent successfully")
	}
}

func (h *Handler) editMessage(ctx context.Context, chatID string, messageID int, text string, keyboard *models.InlineKeyboardMarkup) {
	chatIDInt, err := strconv.Atoi(chatID)
	if err != nil {
		h.logger.WithError(err).Error("Invalid chat ID for edit message")
		return
	}

	if err := services.EditTelegramMessage(ctx, h.botToken, chatIDInt, messageID, text, keyboard); err != nil {
		h.logger.WithFields(logrus.Fields{
			"chat_id":    chatIDInt,
			"message_id": messageID,
			"error":      err.Error(),
		}).Error("Failed to edit message")

<<<<<<< HEAD
		// Fallback: send new message if edit fails
=======
>>>>>>> a090f14d
		h.sendMessageWithKeyboard(ctx, chatID, text, keyboard)
	} else {
		h.logger.WithFields(logrus.Fields{
			"chat_id":    chatIDInt,
			"message_id": messageID,
		}).Debug("Message edited successfully")
	}
}

func (h *Handler) answerCallback(ctx context.Context, callbackID, text string, showAlert bool) {
	if err := services.AnswerCallbackQuery(ctx, h.botToken, callbackID, text, showAlert); err != nil {
		h.logger.WithFields(logrus.Fields{
			"callback_id": callbackID,
			"error":       err.Error(),
		}).Error("Failed to answer callback query")
	}
}

func isValidStatus(status models.Status) bool {
	validStatuses := []models.Status{
		models.StatusCompleted,
		models.StatusDropped,
		models.StatusOnHold,
		models.StatusWatching,
		models.StatusWatchlist,
	}

	for _, validStatus := range validStatuses {
		if status == validStatus {
			return true
		}
	}
	return false
}<|MERGE_RESOLUTION|>--- conflicted
+++ resolved
@@ -24,6 +24,7 @@
 	userService  *services.UserService
 	logger       *logrus.Logger
 	botToken     string
+	// UPDATE WITH MORE SERVICES ADDED IN THE FUTURE
 }
 
 func NewHandler(animeService *services.Client, userService *services.UserService, logger *logrus.Logger, botToken string) *Handler {
@@ -36,19 +37,13 @@
 }
 
 func (h *Handler) ProcessMessage(ctx context.Context, update *models.Update) {
-<<<<<<< HEAD
 	// Handle callback queries (button clicks)
-=======
->>>>>>> a090f14d
 	if update.CallbackQuery != nil {
 		h.handleCallbackQuery(ctx, update.CallbackQuery)
 		return
 	}
 
-<<<<<<< HEAD
 	// Handle regular messages
-=======
->>>>>>> a090f14d
 	if update.Message.Text == "" {
 		return
 	}
@@ -57,6 +52,7 @@
 	userID := strconv.Itoa(update.Message.From.Id)
 	chatID := strconv.Itoa(update.Message.Chat.Id)
 
+	// Ensure user exists with proper error handling
 	if err := h.userService.EnsureUserExists(userID, username); err != nil {
 		h.logger.WithError(err).Error("failed to ensure user exists")
 		h.sendMessage(ctx, chatID, "Sorry, I'm having trouble accessing your account. Please try again.")
@@ -244,10 +240,7 @@
 	h.answerCallback(ctx, callback.Id, "", false)
 }
 
-<<<<<<< HEAD
 // handleCallbackListPage processes pagination button clicks for the user's list.
-=======
->>>>>>> a090f14d
 func (h *Handler) handleCallbackListPage(ctx context.Context, callback *models.CallbackQuery, data *models.CallbackData, userID, chatID string) {
 	userList, total, err := h.userService.GetUserList(userID, data.Status, data.Page, data.Limit)
 	if err != nil {
@@ -372,6 +365,7 @@
 
 	query := strings.Join(cmd.Args, " ")
 
+	// Input validation
 	if len(query) > 100 {
 		h.sendMessage(ctx, cmd.ChatID, "Search query is too long. Please keep it under 100 characters.")
 		return
@@ -391,15 +385,13 @@
 		return
 	}
 
+	// no results found for query
 	if len(searchResult.Data) == 0 {
 		h.sendMessage(ctx, cmd.ChatID, "❌ No anime found matching your search")
 		return
 	}
 
-<<<<<<< HEAD
 	// Format message with interactive keyboards
-=======
->>>>>>> a090f14d
 	message := h.formatSearchResults(searchResult.Data)
 	keyboard := h.createSearchResultsKeyboard(searchResult.Data)
 
@@ -441,6 +433,7 @@
 		return
 	}
 
+	// add to user personalized list
 	if err := h.userService.AddToUserList(cmd.UserID, animeID, status); err != nil {
 		h.logger.WithError(err).Error("Failed to add anime to user list")
 
@@ -449,7 +442,6 @@
 		} else {
 			h.sendMessage(ctx, cmd.ChatID, "❌ Sorry, I couldn't add the anime to your list. Please try again later.")
 		}
-<<<<<<< HEAD
 		return
 	}
 
@@ -612,162 +604,6 @@
 		return
 	}
 
-=======
-		return
-	}
-
-	h.sendMessage(ctx, cmd.ChatID, fmt.Sprintf("✅ Successfully added anime to your list with status: <b>%s</b>", status))
-}
-
-func (h *Handler) handleRemove(ctx context.Context, cmd BotCommand) {
-	if len(cmd.Args) < 1 {
-		h.sendMessage(ctx, cmd.ChatID, `<b>Usage:</b> /remove &lt;anime_id&gt;
-
-<b>Example:</b> /remove 5114`)
-		return
-	}
-
-	animeID, err := strconv.Atoi(cmd.Args[0])
-	if err != nil {
-		h.sendMessage(ctx, cmd.ChatID, "❌ Invalid anime ID. Please use a valid numeric ID.")
-		return
-	}
-
-	h.sendMessage(ctx, cmd.ChatID, "⏳ Removing anime from your list...")
-
-	if err := h.userService.RemoveFromUserList(cmd.UserID, animeID); err != nil {
-		h.logger.WithError(err).Error("Failed to remove anime from user list")
-
-		if strings.Contains(err.Error(), "not found") {
-			h.sendMessage(ctx, cmd.ChatID, "❌ Anime not found in your list.")
-		} else {
-			h.sendMessage(ctx, cmd.ChatID, "❌ Sorry, I couldn't remove the anime from your list. Please try again later.")
-		}
-		return
-	}
-
-	h.sendMessage(ctx, cmd.ChatID, "✅ Successfully removed anime from your list.")
-}
-
-func (h *Handler) handleList(ctx context.Context, cmd BotCommand) {
-	var statusFilter string
-	page := 1
-	limit := 5
-
-	if len(cmd.Args) > 0 {
-		firstArg := strings.ToLower(cmd.Args[0])
-		if isValidStatus(models.Status(firstArg)) {
-			statusFilter = firstArg
-			if len(cmd.Args) > 1 {
-				if p, err := strconv.Atoi(cmd.Args[1]); err == nil && p > 0 {
-					page = p
-				}
-			}
-		} else {
-			if p, err := strconv.Atoi(firstArg); err == nil && p > 0 {
-				page = p
-			}
-		}
-	}
-
-	userList, total, err := h.userService.GetUserList(cmd.UserID, statusFilter, page, limit)
-	if err != nil {
-		h.sendMessage(ctx, cmd.ChatID, "Failed to get your list: "+err.Error())
-		return
-	}
-
-	if len(userList) == 0 {
-		if statusFilter != "" {
-			h.sendMessage(ctx, cmd.ChatID, fmt.Sprintf("Your %s list is empty!", statusFilter))
-		} else {
-			h.sendMessage(ctx, cmd.ChatID, "Your anime list is empty! Use /search to find anime and add them to your list.")
-		}
-		return
-	}
-
-	message := h.formatUserList(userList, statusFilter, page, total, limit)
-	keyboard := h.createPaginationKeyboard(page, limit, total, statusFilter)
-	h.sendMessageWithKeyboard(ctx, cmd.ChatID, message, keyboard)
-}
-
-func (h *Handler) createPaginationKeyboard(currentPage, limit, total int, statusFilter string) *models.InlineKeyboardMarkup {
-	var buttons []models.InlineKeyboardButton
-
-	if currentPage > 1 {
-		callbackData := models.CallbackData{
-			Action: "list_page",
-			Page:   currentPage - 1,
-			Limit:  limit,
-			Total:  total,
-			Status: statusFilter,
-		}
-		data, _ := json.Marshal(callbackData)
-		buttons = append(buttons, models.InlineKeyboardButton{Text: "⬅️ Previous", CallbackData: string(data)})
-	}
-
-	totalPages := (total + limit - 1) / limit
-	pageInfo := fmt.Sprintf("📄 %d/%d", currentPage, totalPages)
-	buttons = append(buttons, models.InlineKeyboardButton{Text: pageInfo, CallbackData: "noop"})
-
-	if currentPage*limit < total {
-		callbackData := models.CallbackData{
-			Action: "list_page",
-			Page:   currentPage + 1,
-			Limit:  limit,
-			Total:  total,
-			Status: statusFilter,
-		}
-		data, _ := json.Marshal(callbackData)
-		buttons = append(buttons, models.InlineKeyboardButton{Text: "Next ➡️", CallbackData: string(data)})
-	}
-
-	if len(buttons) <= 1 {
-		return nil
-	}
-
-	keyboard := models.InlineKeyboardMarkup{
-		InlineKeyboard: [][]models.InlineKeyboardButton{buttons},
-	}
-	return &keyboard
-}
-
-func (h *Handler) handleUpdate(ctx context.Context, cmd BotCommand) {
-	if len(cmd.Args) < 2 {
-		h.sendMessage(ctx, cmd.ChatID, `<b>Usage:</b> /update &lt;anime_id&gt; &lt;new_status&gt;
-
-<b>Valid statuses:</b>
-• watching, completed, on_hold, dropped, watchlist
-
-<b>Example:</b> /update 5114 completed`)
-		return
-	}
-
-	animeID, err := strconv.Atoi(cmd.Args[0])
-	if err != nil {
-		h.sendMessage(ctx, cmd.ChatID, "❌ Invalid anime ID. Please use a valid numeric ID.")
-		return
-	}
-
-	status := models.Status(cmd.Args[1])
-	if !isValidStatus(status) {
-		h.sendMessage(ctx, cmd.ChatID, "❌ Invalid status. Valid options are: watching, completed, on_hold, dropped, watchlist")
-		return
-	}
-
-	h.sendMessage(ctx, cmd.ChatID, "⏳ Updating anime status...")
-
-	if err := h.userService.UpdateAnimeStatus(cmd.UserID, animeID, status); err != nil {
-		h.logger.WithError(err).Error("Failed to update anime status")
-
-		if strings.Contains(err.Error(), "not found") {
-			h.sendMessage(ctx, cmd.ChatID, "❌ Anime not found in your list. Use /add to add it first.")
-		} else {
-			h.sendMessage(ctx, cmd.ChatID, "❌ Sorry, I couldn't update the anime status. Please try again later.")
-		}
-		return
-	}
-
->>>>>>> a090f14d
 	h.sendMessage(ctx, cmd.ChatID, fmt.Sprintf("✅ Successfully updated anime status to: <b>%s</b>", status))
 }
 
@@ -804,25 +640,13 @@
 	h.sendMessage(ctx, cmd.ChatID, helpMessage)
 }
 
-<<<<<<< HEAD
-// Keyboard creation methods
 func (h *Handler) createSearchResultsKeyboard(animes []models.AnimeData) *models.InlineKeyboardMarkup {
 	var rows [][]models.InlineKeyboardButton
 
-	// Add quick action buttons for first result
-=======
-func (h *Handler) createSearchResultsKeyboard(animes []models.AnimeData) *models.InlineKeyboardMarkup {
-	var rows [][]models.InlineKeyboardButton
-
->>>>>>> a090f14d
 	if len(animes) > 0 {
 		firstAnime := animes[0]
 		animeID := strconv.Itoa(firstAnime.MalID)
 
-<<<<<<< HEAD
-		// Status selection row
-=======
->>>>>>> a090f14d
 		statusRow := []models.InlineKeyboardButton{
 			{
 				Text:         "📝 Watchlist",
@@ -835,10 +659,6 @@
 		}
 		rows = append(rows, statusRow)
 
-<<<<<<< HEAD
-		// More status options
-=======
->>>>>>> a090f14d
 		statusRow2 := []models.InlineKeyboardButton{
 			{
 				Text:         "✅ Completed",
@@ -851,10 +671,6 @@
 		}
 		rows = append(rows, statusRow2)
 
-<<<<<<< HEAD
-		// Details and external link row
-=======
->>>>>>> a090f14d
 		detailsRow := []models.InlineKeyboardButton{
 			{
 				Text:         "📖 Details",
@@ -871,8 +687,6 @@
 	return &models.InlineKeyboardMarkup{
 		InlineKeyboard: rows,
 	}
-<<<<<<< HEAD
-=======
 }
 
 func (h *Handler) createAnimeDetailsKeyboard(animeID string) *models.InlineKeyboardMarkup {
@@ -961,7 +775,7 @@
 	if len(animes) > 1 {
 		message.WriteString(fmt.Sprintf("\n<b>Other Results (%d more):</b>\n", len(animes)-1))
 		for i, otherAnime := range animes[1:] {
-			if i >= 4 {
+			if i >= 4 { // Show max 5 more
 				message.WriteString(fmt.Sprintf("... and %d more results\n", len(animes)-6))
 				break
 			}
@@ -1003,6 +817,7 @@
 		message.WriteString(fmt.Sprintf("📊 Status: %s\n", anime.Status))
 	}
 
+	// Genres
 	if len(anime.Genres) > 0 {
 		genres := make([]string, 0, len(anime.Genres))
 		for _, genre := range anime.Genres {
@@ -1011,6 +826,7 @@
 		message.WriteString(fmt.Sprintf("🏷 Genres: %s\n", strings.Join(genres, ", ")))
 	}
 
+	// Synopsis
 	if anime.Synopsis != "" {
 		message.WriteString(fmt.Sprintf("\n📝 <b>Synopsis:</b>\n%s\n", anime.Synopsis))
 	}
@@ -1105,352 +921,8 @@
 	default:
 		return "📺"
 	}
->>>>>>> a090f14d
-}
-
-// Too much clutter, keep just-in-case
-// func (h *Handler) createUserListKeyboard(userList []models.UserMediaWithDetails, filterStatus models.Status) *models.InlineKeyboardMarkup {
-// 	var rows [][]models.InlineKeyboardButton
-
-// 	// If showing a single status, add management buttons for first few items
-// 	if filterStatus != "" && len(userList) > 0 {
-// 		for i, item := range userList {
-// 			if i >= 3 { // Limit to first 3 items to avoid too many buttons
-// 				break
-// 			}
-
-// 			animeID := item.Media.ExternalID
-// 			title := item.Media.Title
-// 			if len(title) > 20 {
-// 				title = title[:20] + "..."
-// 			}
-
-// 			// Status update buttons
-// 			statusRow := []models.InlineKeyboardButton{
-// 				{
-// 					Text:         fmt.Sprintf("📝 %s", title),
-// 					CallbackData: h.createCallbackData("view_details", animeID, ""),
-// 				},
-// 			}
-
-// 			// Add status change button based on current status
-// 			switch item.UserMedia.Status {
-// 			case models.StatusWatching:
-// 				statusRow = append(statusRow, models.InlineKeyboardButton{
-// 					Text:         "✅ Complete",
-// 					CallbackData: h.createCallbackData("update_status", animeID, "completed"),
-// 				})
-// 			case models.StatusWatchlist:
-// 				statusRow = append(statusRow, models.InlineKeyboardButton{
-// 					Text:         "👀 Start Watching",
-// 					CallbackData: h.createCallbackData("update_status", animeID, "watching"),
-// 				})
-// 			case models.StatusCompleted:
-// 				statusRow = append(statusRow, models.InlineKeyboardButton{
-// 					Text:         "🗑 Remove",
-// 					CallbackData: h.createCallbackData("remove_anime", animeID, ""),
-// 				})
-// 			}
-
-// 			rows = append(rows, statusRow)
-// 		}
-// 	}
-
-// 	// Filter buttons row
-// 	if filterStatus == "" {
-// 		filterRow := []models.InlineKeyboardButton{
-// 			{
-// 				Text:         "👀 Watching",
-// 				CallbackData: h.createCallbackData("list_page", "", "watching"),
-// 			},
-// 			{
-// 				Text:         "✅ Completed",
-// 				CallbackData: h.createCallbackData("list_page", "", "completed"),
-// 			},
-// 		}
-// 		rows = append(rows, filterRow)
-
-// 		filterRow2 := []models.InlineKeyboardButton{
-// 			{
-// 				Text:         "📝 Watchlist",
-// 				CallbackData: h.createCallbackData("list_page", "", "watchlist"),
-// 			},
-// 			{
-// 				Text:         "⏸ On Hold",
-// 				CallbackData: h.createCallbackData("list_page", "", "on_hold"),
-// 			},
-// 		}
-// 		rows = append(rows, filterRow2)
-// 	}
-
-// 	return &models.InlineKeyboardMarkup{
-// 		InlineKeyboard: rows,
-// 	}
-// }
-
-func (h *Handler) createAnimeDetailsKeyboard(animeID string) *models.InlineKeyboardMarkup {
-	rows := [][]models.InlineKeyboardButton{
-		{
-			{
-				Text:         "📝 Add to Watchlist",
-				CallbackData: h.createCallbackData("add_anime", animeID, "watchlist"),
-			},
-			{
-				Text:         "👀 Start Watching",
-				CallbackData: h.createCallbackData("add_anime", animeID, "watching"),
-			},
-		},
-		{
-			{
-				Text:         "✅ Mark Completed",
-				CallbackData: h.createCallbackData("add_anime", animeID, "completed"),
-			},
-		},
-	}
-
-	return &models.InlineKeyboardMarkup{
-		InlineKeyboard: rows,
-	}
-}
-
-func (h *Handler) createCallbackData(action, animeID, status string) string {
-	data := models.CallbackData{
-		Action:  action,
-		AnimeID: animeID,
-		Status:  status,
-	}
-
-	jsonData, err := json.Marshal(data)
-	if err != nil {
-		h.logger.WithError(err).Error("Failed to marshal callback data")
-		return "{}"
-	}
-
-	return string(jsonData)
-}
-
-// Enhanced formatting methods
-func (h *Handler) formatSearchResults(animes []models.AnimeData) string {
-	if len(animes) == 0 {
-		return "No anime found for your search query."
-	}
-
-	var message strings.Builder
-	message.WriteString("<b>🔍 Search Results</b>\n\n")
-
-	// Show detailed info for first result
-	anime := animes[0]
-	message.WriteString(fmt.Sprintf("<b>%s</b>\n", anime.Title))
-	message.WriteString(fmt.Sprintf("🆔 ID: <code>%d</code>", anime.MalID))
-
-	if anime.Score > 0 {
-		message.WriteString(fmt.Sprintf(" | ⭐ %.1f", anime.Score))
-	}
-	if anime.Episodes > 0 {
-		message.WriteString(fmt.Sprintf(" | 📺 %d eps", anime.Episodes))
-	}
-	if anime.Year > 0 {
-		message.WriteString(fmt.Sprintf(" | 📅 %d", anime.Year))
-	}
-	message.WriteString("\n")
-
-	// Type and Status
-	var details []string
-	if anime.Type != "" {
-		details = append(details, fmt.Sprintf("📱 %s", anime.Type))
-	}
-	if anime.Status != "" {
-		details = append(details, fmt.Sprintf("📊 %s", anime.Status))
-	}
-	if len(details) > 0 {
-		message.WriteString(strings.Join(details, " | ") + "\n")
-	}
-
-	// Synopsis (shortened)
-	if anime.Synopsis != "" {
-		synopsis := anime.Synopsis
-		if len(synopsis) > 200 {
-			synopsis = synopsis[:200] + "..."
-		}
-		message.WriteString(fmt.Sprintf("📝 %s\n", synopsis))
-	}
-
-	// Show other results briefly
-	if len(animes) > 1 {
-		message.WriteString(fmt.Sprintf("\n<b>Other Results (%d more):</b>\n", len(animes)-1))
-		for i, otherAnime := range animes[1:] {
-			if i >= 4 { // Show max 5 more
-				message.WriteString(fmt.Sprintf("... and %d more results\n", len(animes)-6))
-				break
-			}
-			message.WriteString(fmt.Sprintf("• %s (ID: %d)", otherAnime.Title, otherAnime.MalID))
-			if otherAnime.Score > 0 {
-				message.WriteString(fmt.Sprintf(" - ⭐ %.1f", otherAnime.Score))
-			}
-			message.WriteString("\n")
-		}
-	}
-
-	message.WriteString("\n💡 <i>Use the buttons below to quickly add the top result to your list!</i>")
-	return message.String()
-}
-
-func (h *Handler) formatAnimeDetails(anime models.AnimeData) string {
-	var message strings.Builder
-	message.WriteString(fmt.Sprintf("<b>📺 %s</b>\n\n", anime.Title))
-
-	message.WriteString(fmt.Sprintf("🆔 ID: <code>%d</code>\n", anime.MalID))
-
-	if anime.Score > 0 {
-		message.WriteString(fmt.Sprintf("⭐ Rating: %.1f/10\n", anime.Score))
-	}
-
-	if anime.Episodes > 0 {
-		message.WriteString(fmt.Sprintf("📺 Episodes: %d\n", anime.Episodes))
-	}
-
-	if anime.Year > 0 {
-		message.WriteString(fmt.Sprintf("📅 Year: %d\n", anime.Year))
-	}
-
-	if anime.Type != "" {
-		message.WriteString(fmt.Sprintf("📱 Type: %s\n", anime.Type))
-	}
-
-	if anime.Status != "" {
-		message.WriteString(fmt.Sprintf("📊 Status: %s\n", anime.Status))
-	}
-
-	// Genres
-	if len(anime.Genres) > 0 {
-		genres := make([]string, 0, len(anime.Genres))
-		for _, genre := range anime.Genres {
-			genres = append(genres, genre.Name)
-		}
-		message.WriteString(fmt.Sprintf("🏷 Genres: %s\n", strings.Join(genres, ", ")))
-	}
-
-	// Synopsis
-	if anime.Synopsis != "" {
-		message.WriteString(fmt.Sprintf("\n📝 <b>Synopsis:</b>\n%s\n", anime.Synopsis))
-	}
-
-	message.WriteString(fmt.Sprintf("\n🔗 <a href=\"https://myanimelist.net/anime/%d\">View on MyAnimeList</a>", anime.MalID))
-
-	return message.String()
-}
-
-// Helper functions to safely get float64 value from pointer
-func getFloatValue(f *float64) float64 {
-	if f == nil {
-		return 0
-	}
-	return *f
-}
-
-func getStringValue(s *string) string {
-	if s == nil {
-		return ""
-	}
-	return *s
-}
-
-// End
-
-func (h *Handler) formatUserList(userList []models.UserMediaWithDetails, statusFilter string, page, total, limit int) string {
-	var message strings.Builder
-
-	// Calculate pagination info
-	totalPages := (total + limit - 1) / limit
-	start := (page-1)*limit + 1
-	end := start + len(userList) - 1
-
-	if statusFilter != "" {
-		message.WriteString(fmt.Sprintf("<b>📋 Your %s Anime List</b>\n", strings.Title(statusFilter)))
-	} else {
-		message.WriteString("<b>📋 Your Anime List</b>\n")
-	}
-
-	message.WriteString(fmt.Sprintf("📄 Page %d of %d | Items %d-%d of %d\n\n", page, totalPages, start, end, total))
-
-	// Group by status if showing all
-	if statusFilter == "" {
-		statusGroups := make(map[models.Status][]models.UserMediaWithDetails)
-		for _, item := range userList {
-			statusGroups[item.UserMedia.Status] = append(statusGroups[item.UserMedia.Status], item)
-		}
-
-		// Order statuses logically
-		orderedStatuses := []models.Status{
-			models.StatusWatching,
-			models.StatusCompleted,
-			models.StatusWatchlist,
-			models.StatusOnHold,
-			models.StatusDropped,
-		}
-
-		for _, status := range orderedStatuses {
-			items := statusGroups[status]
-			if len(items) == 0 {
-				continue
-			}
-
-			statusEmoji := getStatusEmoji(status)
-			message.WriteString(fmt.Sprintf("<b>%s %s (%d):</b>\n", statusEmoji, strings.Title(string(status)), len(items)))
-
-			for _, item := range items {
-				message.WriteString(fmt.Sprintf("   • %s (ID: %s)\n",
-					item.Media.Title, item.Media.ExternalID))
-			}
-			message.WriteString("\n")
-		}
-	} else {
-		// Show detailed list for specific status
-		statusEmoji := getStatusEmoji(models.Status(statusFilter))
-		for _, item := range userList {
-			message.WriteString(fmt.Sprintf("%s <b>%s</b>\n", statusEmoji, item.Media.Title))
-			message.WriteString(fmt.Sprintf("   🆔 ID: %s", item.Media.ExternalID))
-
-			// Handle nullable rating for Media
-			if item.Media.Rating != nil && *item.Media.Rating > 0 {
-				message.WriteString(fmt.Sprintf(" | ⭐ %.1f", *item.Media.Rating))
-			}
-
-			// Handle nullable release date
-			if item.Media.ReleaseDate != nil && *item.Media.ReleaseDate != "" {
-				message.WriteString(fmt.Sprintf(" | 📅 %s", *item.Media.ReleaseDate))
-			}
-
-			message.WriteString(fmt.Sprintf("\n   📝 Added: %s\n\n",
-				item.UserMedia.CreatedAt.Format("Jan 2, 2006")))
-		}
-	}
-
-	if totalPages > 1 {
-		message.WriteString("<i>💡 Use the navigation buttons below to browse through pages!</i>")
-	}
-
-	return message.String()
-}
-
-func getStatusEmoji(status models.Status) string {
-	switch status {
-	case models.StatusWatching:
-		return "👀"
-	case models.StatusCompleted:
-		return "✅"
-	case models.StatusWatchlist:
-		return "📝"
-	case models.StatusOnHold:
-		return "⏸"
-	case models.StatusDropped:
-		return "❌"
-	default:
-		return "📺"
-	}
-}
-
-// Message sending methods
+}
+
 func (h *Handler) sendMessage(ctx context.Context, chatID, text string) {
 	h.sendMessageWithKeyboard(ctx, chatID, text, nil)
 }
@@ -1488,10 +960,6 @@
 			"error":      err.Error(),
 		}).Error("Failed to edit message")
 
-<<<<<<< HEAD
-		// Fallback: send new message if edit fails
-=======
->>>>>>> a090f14d
 		h.sendMessageWithKeyboard(ctx, chatID, text, keyboard)
 	} else {
 		h.logger.WithFields(logrus.Fields{
